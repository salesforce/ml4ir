--- conflicted
+++ resolved
@@ -1,10 +1,5 @@
 package ml4ir.inference.tensorflow
 
-import org.tensorflow.proto.framework.DataType
-<<<<<<< HEAD
-
-=======
->>>>>>> 39c29267
 
 package object data {
   type ServingNodeMapping = Map[String, NodeWithDefault]
