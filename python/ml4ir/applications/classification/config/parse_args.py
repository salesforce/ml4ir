--- conflicted
+++ resolved
@@ -18,14 +18,9 @@
         self.set_defaults(
             tfrecord_type=TFRecordTypeKey.EXAMPLE,
             loss_key=LossKey.CATEGORICAL_CROSS_ENTROPY,
-<<<<<<< HEAD
-            metrics_keys="['{}', '{}']".format(MetricKey.CATEGORICAL_ACCURACY,
-                                               MetricKey.TOP_5_CATEGORICAL_ACCURACY),
-=======
             metrics_keys="['{}', '{}']".format(
                 MetricKey.CATEGORICAL_ACCURACY, MetricKey.TOP_5_CATEGORICAL_ACCURACY
             ),
->>>>>>> c0230fd7
             monitor_metric=MetricKey.CATEGORICAL_ACCURACY,
             monitor_mode="max",
             group_metrics_min_queries=25,
