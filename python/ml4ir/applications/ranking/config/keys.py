--- conflicted
+++ resolved
@@ -8,12 +8,9 @@
     SIGMOID_CROSS_ENTROPY = "sigmoid_cross_entropy"
     RANK_ONE_LISTNET = "rank_one_listnet"
     SOFTMAX_CROSS_ENTROPY = "softmax_cross_entropy"
-<<<<<<< HEAD
 
     AUX_ONE_HOT_CROSS_ENTROPY = "aux_one_hot_cross_entropy"
     AUX_SOFTMAX_CROSS_ENTROPY = "aux_softmax_cross_entropy"
-=======
->>>>>>> 26905a93
 
 
 class ScoringTypeKey(Key):
