import gc
import os
import pathlib
import unittest
import warnings

import numpy as np
import pandas as pd
import tensorflow.keras.backend as K
from testfixtures import TempDirectory

from ml4ir.applications.ranking.config.parse_args import get_args
from ml4ir.applications.ranking.pipeline import RankingPipeline

warnings.filterwarnings("ignore")

ROOT_DATA_DIR = "ml4ir/applications/ranking/tests/data"


def train_ml4ir(data_dir, feature_config, model_config, logs_dir, aux_loss):
    argv = [
        "--data_dir",
        data_dir,
        "--feature_config",
        feature_config,
        "--loss_type",
        "listwise",
        "--scoring_type",
        "listwise",
        "--run_id",
        "test_aux_loss",
        "--data_format",
        "tfrecord",
        "--execution_mode",
        "train_evaluate",
        "--loss_key",
        "softmax_cross_entropy",
        "--aux_loss_key",
        aux_loss,
        "--aux_loss_weight",
        "0.2",
        "--num_epochs",
        "1",
        "--model_config",
        model_config,
        "--batch_size",
        "32",
        "--logs_dir",
        logs_dir,
        "--max_sequence_size",
        "25",
        "--train_pcent_split",
        "0.7",
        "--val_pcent_split",
        "0.15",
        "--test_pcent_split",
        "0.15",
        "--early_stopping_patience",
        "25",
        "--metrics_keys",
        "MRR",
        "categorical_accuracy",
        "--monitor_metric",
        "categorical_accuracy",
    ]
    args = get_args(argv)
    rp = RankingPipeline(args=args)
    rp.run()


class TestDualObjectiveTraining(unittest.TestCase):
    def setUp(self):
        self.dir = pathlib.Path(__file__).parent
        self.working_dir = TempDirectory()
        self.log_dir = self.working_dir.makedir("logs")

    def tearDown(self):
        TempDirectory.cleanup_all()

        # Explicitly clear keras memory
        gc.collect()
        K.clear_session()

    def test_end_to_end_aux_one_hot_cross_entropy(self):
        feature_config_path = os.path.join(
            ROOT_DATA_DIR, "configs", "feature_config_aux_loss.yaml"
        )
        model_config_path = os.path.join(
            ROOT_DATA_DIR, "configs", "model_config_cyclic_lr.yaml")
        data_dir = os.path.join(ROOT_DATA_DIR, "tfrecord")
        aux_loss = "aux_one_hot_cross_entropy"
        train_ml4ir(data_dir, feature_config_path,
                    model_config_path, self.log_dir, aux_loss)

        results_dict = pd.read_csv(
            os.path.join(self.log_dir, "test_aux_loss", "_SUCCESS"), header=None
        ).set_index(0).to_dict()[1]
<<<<<<< HEAD

        assert np.isclose(float(results_dict["train_loss"]), 1.18435859, atol=0.0001)
        assert np.isclose(float(results_dict["train_primary_loss"]), 1.1877643, atol=0.0001)
        assert np.isclose(float(results_dict["train_aux_loss"]), 1.1706434, atol=0.0001)

=======

        assert np.isclose(float(results_dict["train_loss"]), 1.18435859, atol=0.0001)
        assert np.isclose(float(results_dict["train_primary_loss"]), 1.1877643, atol=0.0001)
        assert np.isclose(float(results_dict["train_aux_loss"]), 1.1706434, atol=0.0001)

>>>>>>> 50ad6993
        assert np.isclose(float(results_dict["val_loss"]), 1.2038229, atol=0.0001)
        assert np.isclose(float(results_dict["val_primary_loss"]), 1.2087243, atol=0.0001)
        assert np.isclose(float(results_dict["val_aux_loss"]), 1.1842161, atol=0.0001)

    def test_end_to_end_aux_softmax_cross_entropy(self):
        feature_config_path = os.path.join(
            ROOT_DATA_DIR, "configs", "feature_config_aux_loss.yaml"
        )
        model_config_path = os.path.join(
            ROOT_DATA_DIR, "configs", "model_config_cyclic_lr.yaml")
        data_dir = os.path.join(ROOT_DATA_DIR, "tfrecord")
        aux_loss = "aux_softmax_cross_entropy"
        train_ml4ir(data_dir, feature_config_path,
                    model_config_path, self.log_dir, aux_loss)

        results_dict = pd.read_csv(
            os.path.join(self.log_dir, "test_aux_loss", "_SUCCESS"), header=None
        ).set_index(0).to_dict()[1]
<<<<<<< HEAD

        assert np.isclose(float(results_dict["train_loss"]), 1.1912113, atol=0.0001)
        assert np.isclose(float(results_dict["train_primary_loss"]), 1.19025492, atol=0.0001)
        assert np.isclose(float(results_dict["train_aux_loss"]), 1.19503664, atol=0.0001)

        assert np.isclose(float(results_dict["val_loss"]), 1.2133840, atol=0.0001)
        assert np.isclose(float(results_dict["val_primary_loss"]), 1.21196198, atol=0.0001)
        assert np.isclose(float(results_dict["val_aux_loss"]), 1.2190713, atol=0.0001)
=======
>>>>>>> 50ad6993

        assert np.isclose(float(results_dict["train_loss"]), 1.1912113, atol=0.0001)
        assert np.isclose(float(results_dict["train_primary_loss"]), 1.19025492, atol=0.0001)
        assert np.isclose(float(results_dict["train_aux_loss"]), 1.19503664, atol=0.0001)

        assert np.isclose(float(results_dict["val_loss"]), 1.2133840, atol=0.0001)
        assert np.isclose(float(results_dict["val_primary_loss"]), 1.21196198, atol=0.0001)
        assert np.isclose(float(results_dict["val_aux_loss"]), 1.2190713, atol=0.0001)<|MERGE_RESOLUTION|>--- conflicted
+++ resolved
@@ -95,19 +95,11 @@
         results_dict = pd.read_csv(
             os.path.join(self.log_dir, "test_aux_loss", "_SUCCESS"), header=None
         ).set_index(0).to_dict()[1]
-<<<<<<< HEAD
 
         assert np.isclose(float(results_dict["train_loss"]), 1.18435859, atol=0.0001)
         assert np.isclose(float(results_dict["train_primary_loss"]), 1.1877643, atol=0.0001)
         assert np.isclose(float(results_dict["train_aux_loss"]), 1.1706434, atol=0.0001)
 
-=======
-
-        assert np.isclose(float(results_dict["train_loss"]), 1.18435859, atol=0.0001)
-        assert np.isclose(float(results_dict["train_primary_loss"]), 1.1877643, atol=0.0001)
-        assert np.isclose(float(results_dict["train_aux_loss"]), 1.1706434, atol=0.0001)
-
->>>>>>> 50ad6993
         assert np.isclose(float(results_dict["val_loss"]), 1.2038229, atol=0.0001)
         assert np.isclose(float(results_dict["val_primary_loss"]), 1.2087243, atol=0.0001)
         assert np.isclose(float(results_dict["val_aux_loss"]), 1.1842161, atol=0.0001)
@@ -126,17 +118,6 @@
         results_dict = pd.read_csv(
             os.path.join(self.log_dir, "test_aux_loss", "_SUCCESS"), header=None
         ).set_index(0).to_dict()[1]
-<<<<<<< HEAD
-
-        assert np.isclose(float(results_dict["train_loss"]), 1.1912113, atol=0.0001)
-        assert np.isclose(float(results_dict["train_primary_loss"]), 1.19025492, atol=0.0001)
-        assert np.isclose(float(results_dict["train_aux_loss"]), 1.19503664, atol=0.0001)
-
-        assert np.isclose(float(results_dict["val_loss"]), 1.2133840, atol=0.0001)
-        assert np.isclose(float(results_dict["val_primary_loss"]), 1.21196198, atol=0.0001)
-        assert np.isclose(float(results_dict["val_aux_loss"]), 1.2190713, atol=0.0001)
-=======
->>>>>>> 50ad6993
 
         assert np.isclose(float(results_dict["train_loss"]), 1.1912113, atol=0.0001)
         assert np.isclose(float(results_dict["train_primary_loss"]), 1.19025492, atol=0.0001)
