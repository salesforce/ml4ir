--- conflicted
+++ resolved
@@ -276,33 +276,6 @@
             }),
             check_less_precise=True)
 
-<<<<<<< HEAD
-    def test_compute_dcg(self):
-        with self.subTest("Worst ordering of grade values"):
-            self.assertTrue(np.isclose(compute_dcg([1., 2., 3.]), 4.261, atol=3))
-
-        with self.subTest("Best ordering of grade values"):
-            self.assertTrue(np.isclose(compute_dcg([3., 2., 1.]), 5.761, atol=3))
-
-        with self.subTest("Equal grade values"):
-            self.assertTrue(np.isclose(compute_dcg([1., 1., 1.]), 2.130, atol=3))
-
-        with self.subTest("Zero grade values"):
-            self.assertTrue(np.isclose(compute_dcg([0., 0., 0.]), 1.065, atol=3))
-
-    def test_compute_ndcg(self):
-        with self.subTest("Worst ordering of grade values"):
-            self.assertTrue(np.isclose(compute_ndcg([1., 2., 3.]), 0.739, atol=3))
-
-        with self.subTest("Best ordering of grade values"):
-            self.assertTrue(np.isclose(compute_ndcg([3., 2., 1.]), 1., atol=3))
-
-        with self.subTest("Equal grade values"):
-            self.assertTrue(np.isclose(compute_ndcg([1., 1., 1.]), 1., atol=3))
-
-        with self.subTest("Zero grade values"):
-            self.assertTrue(np.isclose(compute_ndcg([0., 0., 0.]), 1., atol=3))
-=======
     def test_compute_secondary_label_metrics_invalid_click(self):
         computed_metrics = compute_secondary_label_metrics(
             secondary_label_values=pd.Series([10, 1, 10, 1, 10, 1, 10, 1, 5]),
@@ -370,4 +343,29 @@
             new_rank_col="new_rank",
             secondary_labels=["secondary_label_1", "secondary_label_2"])
         assert secondary_labels_metrics.empty
->>>>>>> 95f15be1
+
+    def test_compute_dcg(self):
+        with self.subTest("Worst ordering of grade values"):
+            self.assertTrue(np.isclose(compute_dcg([1., 2., 3.]), 4.261, atol=3))
+
+        with self.subTest("Best ordering of grade values"):
+            self.assertTrue(np.isclose(compute_dcg([3., 2., 1.]), 5.761, atol=3))
+
+        with self.subTest("Equal grade values"):
+            self.assertTrue(np.isclose(compute_dcg([1., 1., 1.]), 2.130, atol=3))
+
+        with self.subTest("Zero grade values"):
+            self.assertTrue(np.isclose(compute_dcg([0., 0., 0.]), 1.065, atol=3))
+
+    def test_compute_ndcg(self):
+        with self.subTest("Worst ordering of grade values"):
+            self.assertTrue(np.isclose(compute_ndcg([1., 2., 3.]), 0.739, atol=3))
+
+        with self.subTest("Best ordering of grade values"):
+            self.assertTrue(np.isclose(compute_ndcg([3., 2., 1.]), 1., atol=3))
+
+        with self.subTest("Equal grade values"):
+            self.assertTrue(np.isclose(compute_ndcg([1., 1., 1.]), 1., atol=3))
+
+        with self.subTest("Zero grade values"):
+            self.assertTrue(np.isclose(compute_ndcg([0., 0., 0.]), 1., atol=3))