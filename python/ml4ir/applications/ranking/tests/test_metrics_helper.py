--- conflicted
+++ resolved
@@ -273,7 +273,6 @@
                 "test_label_failure_any_count": 4,
                 "test_label_failure_any_fraction": 0.5
             }),
-<<<<<<< HEAD
             check_less_precise=True)
 
     def test_compute_dcg(self):
@@ -300,8 +299,4 @@
             self.assertTrue(np.isclose(compute_ndcg([1., 1., 1.]), 1., atol=3))
 
         with self.subTest("Zero grade values"):
-            self.assertTrue(np.isclose(compute_ndcg([0., 0., 0.]), 1., atol=3))
-        
-=======
-            check_less_precise=True)
->>>>>>> cee2794b
+            self.assertTrue(np.isclose(compute_ndcg([0., 0., 0.]), 1., atol=3))