import tensorflow as tf
import numpy as np
import copy

from ml4ir.applications.ranking.features.feature_fns import categorical
from ml4ir.applications.ranking.features.feature_fns import normalization
<<<<<<< HEAD
from ml4ir.applications.ranking.features.feature_fns import string as string_transforms
=======
>>>>>>> 24f3f8a5
from ml4ir.base.tests.test_base import RelevanceTestBase


FEATURE_INFO = {
    "name": "test_feature",
    "feature_layer_info": {
        "args": {
            "vocabulary_file": "ml4ir/applications/ranking/tests/data/configs/domain_name_vocab_no_id.csv",
            "num_oov_buckets": 1
        },
    },
    "default_value": "",
}


class FeatureLayerTest(RelevanceTestBase):

    def test_sequence_categorical_vector_embedding(self):
        """
        Asserts the conversion of a categorical string tensor into a categorical embedding
        Works by converting the string into indices using a vocabulary file and then
        converting the indices into categorical embeddings

        The embedding dimensions, buckets, etc are controlled by the feature_info
        """
        embedding_weights = np.random.randn(5 + 1, 32)
        feature_info = copy.deepcopy(FEATURE_INFO)
        feature_info["feature_layer_info"]["args"]["output_mode"] = "embedding"
        feature_info["feature_layer_info"]["args"]["embedding_size"] = 32
        feature_info["feature_layer_info"]["args"]["embeddings_initializer"] = tf.keras.initializers.Constant(embedding_weights)

        # Define an input string tensor
        string_tensor = tf.constant(
            ["domain_0", "domain_1", "domain_0", "domain_2", "domain_10", "domain_11"]
        )

        actual_embedding = categorical.SequenceCategoricalVector(
            feature_info, self.file_io
        )(string_tensor).numpy()

        # Check if the embedding vectors match what we expect from the preset embedding weights
        # NOTE - Out of vocabulary tokens are mapped to 0 index
        domain_0_embedding = embedding_weights[1]
        domain_1_embedding = embedding_weights[2]
        domain_2_embedding = embedding_weights[3]
        oov_embedding = embedding_weights[0]
        expected_embedding = np.stack([domain_0_embedding,
                                       domain_1_embedding,
                                       domain_0_embedding,
                                       domain_2_embedding,
                                       oov_embedding,
                                       oov_embedding])
        self.assertTrue(np.isclose(actual_embedding, expected_embedding).all())

    def test_sequence_categorical_vector_one_hot(self):
        """
        Asserts the conversion of a categorical string tensor into a one-hot representation
        Works by converting the string into indices using a vocabulary file and then
        converting the indices into one-hot vectors

        The one-hot vector dimensions, buckets, etc are controlled by the feature_info
        """
        feature_info = copy.deepcopy(FEATURE_INFO)
        feature_info["feature_layer_info"]["args"]["output_mode"] = "one_hot"

        # Define an input string tensor
        string_tensor = tf.constant(
            ["domain_0", "domain_1", "domain_0", "domain_2", "domain_10", "domain_11"]
        )

        actual_one_hot = categorical.SequenceCategoricalVector(
            feature_info, self.file_io
        )(string_tensor).numpy()

        # Check if the one hot vectors match what we expect
        # NOTE - Out of vocabulary tokens are mapped to 0 index
        domain_0_one_hot = np.array([0., 1., 0., 0., 0., 0.])
        domain_1_one_hot = np.array([0., 0., 1., 0., 0., 0.])
        domain_2_one_hot = np.array([0., 0., 0., 1., 0., 0.])
        oov_one_hot = np.array([1., 0., 0., 0., 0., 0.])
        expected_one_hot = np.stack([domain_0_one_hot,
                                     domain_1_one_hot,
                                     domain_0_one_hot,
                                     domain_2_one_hot,
                                     oov_one_hot,
                                     oov_one_hot])
        self.assertTrue(np.isclose(actual_one_hot, expected_one_hot).all())

    def test_theoretical_min_max_norm(self):
        """
        Test TheoreticalMinMaxNormalization feature transform
        """
        feature_info = copy.deepcopy(FEATURE_INFO)
        feature_info["feature_layer_info"]["args"]["theoretical_min"] = 0.5

        input_feature = np.array([[-0.2, -0.1, 0.0, 0.1, 0.2, 0.3, 0.4, 0.5, 0.6, 0.7, 0.8, 0.9, 1.0]])

        actual_normed_feature = normalization.TheoreticalMinMaxNormalization(
            feature_info, self.file_io
        )(input_feature).numpy()

        expected_normed_feature = np.array([[0., 0., 0., 0., 0., 0., 0., 0., 0.2, 0.4, 0.6, 0.8, 1.]]).reshape(1, -1, 1)

        self.assertTrue(np.isclose(actual_normed_feature, expected_normed_feature).all())

    def test_theoretical_min_max_norm_default_min(self):
        """
        Test TheoreticalMinMaxNormalization feature transform
        """
        feature_info = copy.deepcopy(FEATURE_INFO)

        input_feature = np.array([[-0.2, -0.1, 0.0, 0.1, 0.2, 0.3, 0.4, 0.5, 0.6, 0.7, 0.8, 0.9, 1.0]])

        actual_normed_feature = normalization.TheoreticalMinMaxNormalization(
            feature_info, self.file_io
        )(input_feature).numpy()

        expected_normed_feature = np.array([[0., 0., 0., 0.1, 0.2, 0.3, 0.4, 0.5, 0.6, 0.7, 0.8, 0.9, 1.]]).reshape(1, -1, 1)

<<<<<<< HEAD
        self.assertTrue(np.isclose(actual_normed_feature, expected_normed_feature).all())

    def test_query_length(self):
        """
        Test QueryLength feature transformation
        """
        feature_info = copy.deepcopy(FEATURE_INFO)

        input_feature = np.array(["aaa bbb", "aaa bbb ccc", "aaa"]).reshape(-1, 1)

        actual_query_len = string_transforms.QueryLength(
            feature_info, self.file_io
        )(input_feature).numpy()

        expected_query_len = np.array([2, 3, 1]).reshape(-1, 1, 1)

        self.assertTrue(np.isclose(actual_query_len, expected_query_len).all())

    def test_query_length_without_tokenization(self):
        """
        Test QueryLength feature transformation
        """
        feature_info = copy.deepcopy(FEATURE_INFO)
        feature_info["feature_layer_info"]["args"]["tokenize"] = False

        input_feature = np.array(["aaa bbb", "aaa bbb ccc", "aaa"]).reshape(-1, 1)

        actual_query_len = string_transforms.QueryLength(
            feature_info, self.file_io
        )(input_feature).numpy()

        expected_query_len = np.array([7, 11, 3]).reshape(-1, 1, 1)

        self.assertTrue(np.isclose(actual_query_len, expected_query_len).all())
=======
        self.assertTrue(np.isclose(actual_normed_feature, expected_normed_feature).all())
>>>>>>> 24f3f8a5
<|MERGE_RESOLUTION|>--- conflicted
+++ resolved
@@ -4,10 +4,7 @@
 
 from ml4ir.applications.ranking.features.feature_fns import categorical
 from ml4ir.applications.ranking.features.feature_fns import normalization
-<<<<<<< HEAD
 from ml4ir.applications.ranking.features.feature_fns import string as string_transforms
-=======
->>>>>>> 24f3f8a5
 from ml4ir.base.tests.test_base import RelevanceTestBase
 
 
@@ -127,7 +124,6 @@
 
         expected_normed_feature = np.array([[0., 0., 0., 0.1, 0.2, 0.3, 0.4, 0.5, 0.6, 0.7, 0.8, 0.9, 1.]]).reshape(1, -1, 1)
 
-<<<<<<< HEAD
         self.assertTrue(np.isclose(actual_normed_feature, expected_normed_feature).all())
 
     def test_query_length(self):
@@ -161,7 +157,4 @@
 
         expected_query_len = np.array([7, 11, 3]).reshape(-1, 1, 1)
 
-        self.assertTrue(np.isclose(actual_query_len, expected_query_len).all())
-=======
-        self.assertTrue(np.isclose(actual_normed_feature, expected_normed_feature).all())
->>>>>>> 24f3f8a5
+        self.assertTrue(np.isclose(actual_query_len, expected_query_len).all())