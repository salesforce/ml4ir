import os
import numpy as np

from ml4ir.base.data.relevance_dataset import RelevanceDataset
from ml4ir.applications.ranking.model.ranking_model import RankingModel
from ml4ir.base.features.feature_config import FeatureConfig
from ml4ir.applications.ranking.tests.test_base import RankingTestBase
<<<<<<< HEAD
from ml4ir.applications.ranking.model.metrics.metrics_impl import Top5CategoricalAccuracy
from ml4ir.base.io.local_io import LocalIO
=======
>>>>>>> c0230fd7

# Constants
GOLD_METRICS = {
    "query_count": 1408.0,
    "old_ACR": 1.65056,
    "new_ACR": 2.42968,
    "old_MRR": 0.78588,
    "new_MRR": 0.59365,
    "mean_old_name_match_failure_all": 0.06392,
    "mean_old_name_match_failure_any": 0.11221,
    "mean_old_name_match_failure_all_rank": 0.14843,
    "mean_old_name_match_failure_any_rank": 0.35227,
    "mean_old_name_match_failure_any_count": 0.16690,
    "mean_old_name_match_failure_any_fraction": 0.0889,
    "mean_new_name_match_failure_all": 0.0866,
    "mean_new_name_match_failure_any": 0.2194,
    "mean_new_name_match_failure_all_rank": 0.19602,
    "mean_new_name_match_failure_any_rank": 0.79119,
    "mean_new_name_match_failure_any_count": 0.34090,
    "mean_new_name_match_failure_any_fraction": 0.15354,
    "perc_improv_ACR": -47.20309,
    "perc_improv_MRR": -24.46050,
    "perc_improv_mean_name_match_failure_all": -0.35555,
    "perc_improv_mean_name_match_failure_any": -0.95569,
    "perc_improv_mean_name_match_failure_all_rank": -0.32057,
    "perc_improv_mean_name_match_failure_any_rank": -1.24596,
    "perc_improv_mean_name_match_failure_any_count": -1.04255,
    "perc_improv_mean_name_match_failure_any_fraction": -0.7254,
}


class RankingModelTest(RankingTestBase):
    def run_default_pipeline(self, data_dir: str, data_format: str, feature_config_path: str):
        """Train a model with the default set of args"""
        feature_config: FeatureConfig = FeatureConfig.get_instance(
            tfrecord_type=self.args.tfrecord_type,
            feature_config_dict=self.file_io.read_yaml(feature_config_path),
            logger=self.logger,
        )
        data_dir = os.path.join(self.root_data_dir, "tfrecord")
        data_format = "tfrecord"

        metrics_keys = ["categorical_accuracy", "MRR", "ACR"]

        relevance_dataset = RelevanceDataset(
            data_dir=data_dir,
            data_format=data_format,
            feature_config=feature_config,
            tfrecord_type=self.args.tfrecord_type,
            max_sequence_size=self.args.max_sequence_size,
            batch_size=self.args.batch_size,
            preprocessing_keys_to_fns={},
            train_pcent_split=self.args.train_pcent_split,
            val_pcent_split=self.args.val_pcent_split,
            test_pcent_split=self.args.test_pcent_split,
            use_part_files=self.args.use_part_files,
            parse_tfrecord=True,
            file_io=self.file_io,
            logger=self.logger,
        )

        ranking_model: RankingModel = self.get_ranking_model(
            loss_key=self.args.loss_key, feature_config=feature_config, metrics_keys=metrics_keys
        )

        overall_metrics, _, _ = ranking_model.evaluate(
            test_dataset=relevance_dataset.test, logs_dir=self.args.logs_dir,
        )

        return overall_metrics.to_dict()

    def test_model_training(self):
        """
        Test model training and evaluate the performance metrics
        """

        # Test model training on TFRecord SequenceExample data
        data_dir = os.path.join(self.root_data_dir, "tfrecord")
        feature_config_path = os.path.join(self.root_data_dir, "config", self.feature_config_fname)

        metrics = self.run_default_pipeline(
            data_dir=data_dir, data_format="tfrecord", feature_config_path=feature_config_path
        )

        # Compare the metrics to gold metrics
        for gold_metric_name, gold_metric_val in GOLD_METRICS.items():
            assert gold_metric_name in metrics
            assert np.isclose(metrics[gold_metric_name], gold_metric_val, rtol=0.01)


def test_top_5_categorical_accuracy():
    """Test for calculating top_5_categorical_accuracy metric"""
    metric = Top5CategoricalAccuracy(feature_config=None, metadata_features={})
    metric.update_state([[[0, 0, 1, 0, 0, 0]], [[0, 1, 0, 0, 0, 0]]],
                        [[[0.1, 0.1, 0.4,  0.2, 0.1, 0.1]],
                         [[0.19, 0.01, 0.4,  0.2, 0.1, 0.1]]])
    score = metric.result().numpy()
    assert score == 0.5<|MERGE_RESOLUTION|>--- conflicted
+++ resolved
@@ -5,11 +5,6 @@
 from ml4ir.applications.ranking.model.ranking_model import RankingModel
 from ml4ir.base.features.feature_config import FeatureConfig
 from ml4ir.applications.ranking.tests.test_base import RankingTestBase
-<<<<<<< HEAD
-from ml4ir.applications.ranking.model.metrics.metrics_impl import Top5CategoricalAccuracy
-from ml4ir.base.io.local_io import LocalIO
-=======
->>>>>>> c0230fd7
 
 # Constants
 GOLD_METRICS = {
@@ -97,14 +92,4 @@
         # Compare the metrics to gold metrics
         for gold_metric_name, gold_metric_val in GOLD_METRICS.items():
             assert gold_metric_name in metrics
-            assert np.isclose(metrics[gold_metric_name], gold_metric_val, rtol=0.01)
-
-
-def test_top_5_categorical_accuracy():
-    """Test for calculating top_5_categorical_accuracy metric"""
-    metric = Top5CategoricalAccuracy(feature_config=None, metadata_features={})
-    metric.update_state([[[0, 0, 1, 0, 0, 0]], [[0, 1, 0, 0, 0, 0]]],
-                        [[[0.1, 0.1, 0.4,  0.2, 0.1, 0.1]],
-                         [[0.19, 0.01, 0.4,  0.2, 0.1, 0.1]]])
-    score = metric.result().numpy()
-    assert score == 0.5+            assert np.isclose(metrics[gold_metric_name], gold_metric_val, rtol=0.01)