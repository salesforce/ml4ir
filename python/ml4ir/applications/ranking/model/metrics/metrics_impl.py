import tensorflow as tf
from tensorflow.keras import metrics
from tensorflow.python.ops import math_ops
import numpy as np
from tensorflow import Tensor
from tensorflow import dtypes

from ml4ir.base.model.metrics.metrics_impl import MetricState
from ml4ir.base.features.feature_config import FeatureConfig

from typing import Optional, Dict


class MeanMetricWrapper(metrics.Mean):
    """
    Class that wraps a stateless metric function with the Mean metric.

    Notes
    -----
    Original tensorflow implementation ->
    https://github.com/tensorflow/tensorflow/blob/r2.0/tensorflow/python/keras/metrics.py#L541-L590

    MeanMetricWrapper is not a public Class on tf.keras.metrics
    """

    def __init__(self, fn, name=None, dtype=None, **kwargs):
        """
        Create a `MeanMetricWrapper` instance

        Parameters
        ----------
        fn : function
            The metric function to wrap, with signature
            `fn(y_true, y_pred, **kwargs)`.
        name : str, optional
            string name of the metric instance.
        dtype : str, optional
            data type of the metric result.
        **kwargs : dict
            The keyword arguments that are passed on to `fn`.
        """
        super(MeanMetricWrapper, self).__init__(name=name, dtype=dtype)
        self._fn = fn
        self._fn_kwargs = kwargs

    def update_state(self, y_true, y_pred, sample_weight=None):
        """
        Accumulates metric statistics by computing the mean of the
        metric function

        Parameters
        ----------
        y_true : Tensor object
            The ground truth values.
        y_pred : Tensor object
            The predicted values.
        sample_weight : Tensor object
            Optional weighting of each example. Defaults to 1. Can be
            a `Tensor` whose rank is either 0, or the same rank as `y_true`,
            and must be broadcastable to `y_true`.

        Returns
        -------
            Update state of the metric

        Notes
        -----
        `y_true` and `y_pred` should have the same shape.
        """
        query_scores: Tensor = self._fn(y_true, y_pred, **self._fn_kwargs)
        return super(MeanMetricWrapper, self).update_state(
            query_scores, sample_weight=sample_weight
        )


class MeanRankMetric(MeanMetricWrapper):
    def __init__(
        self,
        feature_config: FeatureConfig,
        metadata_features: Dict,
        state: str = MetricState.NEW,
        name="MeanRankMetric",
        dtype: Optional[dtypes.DType] = None,
        **kwargs
    ):
        """
        Creates a `MeanRankMetric` instance to compute mean of rank

        Parameters
        ----------
        name : str
            string name of the metric instance.
        dtype : str, optional
            data type of the metric result.
        rank : Tensor object
            2D tensor representing ranks/rankitions of records in a query
        mask : Tensor object
            2D tensor representing 0/1 mask for padded records

        Notes
        -----
        rank and mask should be same shape as y_pred and y_true

        This metric creates two local variables, `total` and `count` that are used to
        compute the frequency with which `y_pred` matches `y_true`. This frequency is
        ultimately returned as `categorical accuracy`: an idempotent operation that
        simply divides `total` by `count`.
        `y_pred` and `y_true` should be passed in as vectors of probabilities, rather
        than as labels. If necessary, use `tf.one_hot` to expand `y_true` as a vector.
        If `sample_weight` is `None`, weights default to 1.
        Use `sample_weight` of 0 to mask values.
        """
        name = "{}_{}".format(state, name)
        # TODO: Handle Example dataset without mask and rank fields
        rank = metadata_features[feature_config.get_rank("node_name")]
        mask = metadata_features[feature_config.get_mask("node_name")]

        super(MeanRankMetric, self).__init__(
            self._compute, name, dtype=dtype, rank=rank, mask=mask
        )
        self.state = state

    def _compute(self, y_true, y_pred, rank, mask):
        """
        Compute mean rank metric

        Parameters
        ----------
        y_true : Tensor object
            Tensor object that contains the true label values
        y_pred : Tensor object
            Tensor object containing the predicted scores
        rank : Tensor object
            Tensor object that contains the rank of each record for a query
        masks : Tensor object
            Tensor object that contains 0/1 flag to identify which
            records were padded and thus should be excluded from metric computation
        """
        if self.state == "new":
            """Rerank using trained model"""
            # Convert y_pred for the masked records to -inf
            y_pred = tf.where(tf.equal(mask, 0), tf.constant(-np.inf), y_pred)

            # Convert predicted ranking scores into ranks for each record per query
            y_pred_ranks = tf.add(
                tf.argsort(
                    tf.argsort(y_pred, axis=-1, direction="DESCENDING", stable=True), stable=True
                ),
                tf.constant(1),
            )

            # Fetch indices of clicked records from y_true
            y_true_clicks = tf.where(tf.equal(tf.cast(y_true, tf.int32), tf.constant(1)))

            # Compute rank of clicked record from predictions
            click_ranks = tf.gather_nd(y_pred_ranks, indices=y_true_clicks)

        else:
            """Compute mean rank metric for existing data"""
            # Fetch indices of clicked records from y_true
            y_true_clicks = tf.where(tf.equal(tf.cast(y_true, tf.int32), tf.constant(1)))

            # Compute rank of clicked record from predictions
            click_ranks = tf.gather_nd(rank, indices=y_true_clicks)

        return self._get_matches_hook(click_ranks)

    def _get_matches_hook(self, y_pred_click_ranks):
        raise NotImplementedError


class MRR(MeanRankMetric):
    """
    Custom metric class to compute the Mean Reciprocal Rank.

    Calculates the mean of the reciprocal ranks of the
    clicked records from a list of queries.

    Examples
    --------
    >>> `y_true` is [[0, 0, 1], [0, 1, 0]]
    >>> `y_pred` is [[0.1, 0.9, 0.8], [0.05, 0.95, 0]]
    >>> `mask` is [[1, 1, 1], [1, 1, 1]] and
    >>> `rank` is [[1, 3, 2], [3, 1, 2]]
    >>> then the MRR is 0.75
    """

    def __init__(
        self,
        feature_config: FeatureConfig,
        metadata_features: Dict,
        name="MRR",
        state=MetricState.NEW,
        **kwargs
    ):
        """
        Creates a `MRR` instance to compute mean of reciprocal rank

        Parameters
        ----------
        feature_config : FeatureConfig object
            FeatureConfig object that defines the configuration for each model
            feature
        metadata_features : dict
            Dictionary of metadata feature tensors that can be used to compute
            custom metrics
        name : str
            Name of the metric
        state : {"new", "old"}
            State of the metric
        """
        super(MRR, self).__init__(
            feature_config=feature_config,
            metadata_features=metadata_features,
            name=name,
            state=state,
            **kwargs
        )

    def _get_matches_hook(self, y_pred_click_ranks):
        """
        Return reciprocal click ranks for MRR

        Parameters
        ----------
        y_pred_click_ranks: Tensor object
            Tensor object containing the ranks of the clicked records for each query

        Returns
        -------
        Tensor object
            Reciprocal ranks tensor
        """
        return math_ops.reciprocal(tf.cast(y_pred_click_ranks, tf.float32))


class ACR(MeanRankMetric):
    """
    Custom metric class to compute the Average Click Rank.

    Calculates the mean of the ranks of the
    clicked records from a list of queries.

    Examples
    --------
    >>> `y_true` is [[0, 0, 1], [0, 1, 0]]
    >>> `y_pred` is [[0.1, 0.9, 0.8], [0.05, 0.95, 0]]
    >>> `mask` is [[1, 1, 1], [1, 1, 1]] and
    >>> `rank` is [[1, 3, 2], [3, 1, 2]]
    >>> then the ACR is 1.50
    """

    def __init__(
        self,
        feature_config: FeatureConfig,
        metadata_features: Dict,
        name="ACR",
        state=MetricState.NEW,
        **kwargs
    ):
        """
        Creates a `ACR` instance to compute mean of rank

        Parameters
        ----------
        feature_config : FeatureConfig object
            FeatureConfig object that defines the configuration for each model
            feature
        metadata_features : dict
            Dictionary of metadata feature tensors that can be used to compute
            custom metrics
        name : str
            Name of the metric
        state : {"new", "old"}
            State of the metric
        """
        super(ACR, self).__init__(
            feature_config=feature_config,
            metadata_features=metadata_features,
            name=name,
            state=state,
            **kwargs
        )

    def _get_matches_hook(self, y_pred_click_ranks):
        """
        Return click ranks for ACR

        Parameters
        ----------
        y_pred_click_ranks: Tensor object
            Tensor object containing the ranks of the clicked records for each query

        Returns
        -------
        Tensor object
            Ranks tensor cast to float
        """
<<<<<<< HEAD
        return tf.cast(y_pred_click_ranks, tf.float32)


class CategoricalAccuracy(metrics.CategoricalAccuracy):
    """
    Custom metric class to compute the Categorical Accuracy.

    Currently just a wrapper around tf.keras.metrics.CategoricalAccuracy
    to maintain consistency of arguments to __init__
    """

    def __init__(
        self,
        feature_config: FeatureConfig,
        metadata_features: Dict,
        name="categorical_accuracy",
        state=MetricState.NEW,
        **kwargs
    ):
        """
        Creates a CategoricalAccuracy instance

        Parameters
        ----------
        feature_config : FeatureConfig object
            FeatureConfig object that defines the configuration for each model
            feature
        metadata_features : dict
            Dictionary of metadata feature tensors that can be used to compute
            custom metrics
        name : str
            Name of the metric
        state : {"new", "old"}
            State of the metric
        """
        super(CategoricalAccuracy, self).__init__(name=name)


class Top5CategoricalAccuracy(metrics.TopKCategoricalAccuracy):
    """
    Custom metric class to compute the Top K Categorical Accuracy.

    Currently a wrapper around tf.keras.metrics.TopKCategoricalAccuracy that
    squeezes one dimension.
    It maintains consistency of arguments to __init__
    """

    def __init__(
        self,
        feature_config: Optional[FeatureConfig]=None,
        metadata_features: Dict={},
        name="top_k_categorical_accuracy",
        state=MetricState.NEW,
        **kwargs
    ):
        super(Top5CategoricalAccuracy, self).__init__(name=name)

    def update_state(self, y_true, y_pred, sample_weight=None):
        """Input shape is a 3 dimensional tensor of size
        (batch_size, 1, num_classes). We are squeezing
        the second dimension to follow the API of tf.keras.metrics.TopKCategoricalAccuracy"""
        return super(Top5CategoricalAccuracy, self).update_state(
            tf.squeeze(y_true, axis=1), tf.squeeze(y_pred, axis=1), sample_weight=sample_weight
        )
=======
        return tf.cast(y_pred_click_ranks, tf.float32)
>>>>>>> c0230fd7
<|MERGE_RESOLUTION|>--- conflicted
+++ resolved
@@ -296,71 +296,4 @@
         Tensor object
             Ranks tensor cast to float
         """
-<<<<<<< HEAD
-        return tf.cast(y_pred_click_ranks, tf.float32)
-
-
-class CategoricalAccuracy(metrics.CategoricalAccuracy):
-    """
-    Custom metric class to compute the Categorical Accuracy.
-
-    Currently just a wrapper around tf.keras.metrics.CategoricalAccuracy
-    to maintain consistency of arguments to __init__
-    """
-
-    def __init__(
-        self,
-        feature_config: FeatureConfig,
-        metadata_features: Dict,
-        name="categorical_accuracy",
-        state=MetricState.NEW,
-        **kwargs
-    ):
-        """
-        Creates a CategoricalAccuracy instance
-
-        Parameters
-        ----------
-        feature_config : FeatureConfig object
-            FeatureConfig object that defines the configuration for each model
-            feature
-        metadata_features : dict
-            Dictionary of metadata feature tensors that can be used to compute
-            custom metrics
-        name : str
-            Name of the metric
-        state : {"new", "old"}
-            State of the metric
-        """
-        super(CategoricalAccuracy, self).__init__(name=name)
-
-
-class Top5CategoricalAccuracy(metrics.TopKCategoricalAccuracy):
-    """
-    Custom metric class to compute the Top K Categorical Accuracy.
-
-    Currently a wrapper around tf.keras.metrics.TopKCategoricalAccuracy that
-    squeezes one dimension.
-    It maintains consistency of arguments to __init__
-    """
-
-    def __init__(
-        self,
-        feature_config: Optional[FeatureConfig]=None,
-        metadata_features: Dict={},
-        name="top_k_categorical_accuracy",
-        state=MetricState.NEW,
-        **kwargs
-    ):
-        super(Top5CategoricalAccuracy, self).__init__(name=name)
-
-    def update_state(self, y_true, y_pred, sample_weight=None):
-        """Input shape is a 3 dimensional tensor of size
-        (batch_size, 1, num_classes). We are squeezing
-        the second dimension to follow the API of tf.keras.metrics.TopKCategoricalAccuracy"""
-        return super(Top5CategoricalAccuracy, self).update_state(
-            tf.squeeze(y_true, axis=1), tf.squeeze(y_pred, axis=1), sample_weight=sample_weight
-        )
-=======
-        return tf.cast(y_pred_click_ranks, tf.float32)
->>>>>>> c0230fd7
+        return tf.cast(y_pred_click_ranks, tf.float32)