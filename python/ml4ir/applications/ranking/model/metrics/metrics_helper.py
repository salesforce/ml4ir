--- conflicted
+++ resolved
@@ -5,12 +5,12 @@
 
 # Metrics where higher value is better/desirable
 POSITIVE_METRIC_SUFFIXES = [
-    "MRR"
+    "MRR",
+    "NDCG_mean"
 ]
 # Metrics where lower value is better/desirable
 NEGATIVE_METRIC_SUFFIXES = [
     "ACR",
-    "intrinsic_failure_mean",
     "failure_all_mean",
     "failure_any_mean",
     "failure_all_rank_mean",
@@ -140,18 +140,13 @@
 
     # Compute NDCG metric on the secondary label
     # NOTE: Here we are passing the relevance grades ordered by the ranking
-<<<<<<< HEAD
-    intrinsic_failure = 1. - compute_ndcg(
-        secondary_label_values.values[np.argsort(ranks.values)])
-=======
     if secondary_label_values.sum() > 0:
         secondary_label_ndcg = compute_ndcg(
             secondary_label_values.values[np.argsort(ranks.values)]
         )
->>>>>>> 39c29267
 
     return {
-        "{}{}_intrinsic_failure".format(prefix, secondary_label): intrinsic_failure,
+        "{}{}_NDCG".format(prefix, secondary_label): secondary_label_ndcg,
         "{}{}_failure_all".format(prefix, secondary_label): failure_all,
         "{}{}_failure_any".format(prefix, secondary_label): failure_any,
         "{}{}_failure_all_rank".format(prefix, secondary_label): click_rank
