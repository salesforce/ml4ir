from tensorflow.keras.metrics import Metric

from ml4ir.applications.ranking.config.keys import MetricKey
<<<<<<< HEAD
from ml4ir.applications.ranking.model.metrics.metrics_impl import MRR, ACR, CategoricalAccuracy, Top5CategoricalAccuracy
=======
from ml4ir.applications.ranking.model.metrics.metrics_impl import MRR, ACR
from ml4ir.applications.classification.model.metrics.metrics_impl import CategoricalAccuracy
>>>>>>> c0230fd7


def get_metric(metric_key: str) -> Metric:
    """
    Factory method to get Metric class

    Parameters
    ----------
    metric_key : str
        Name of the metric class to retrieve

    Returns
    -------
    Metric class
        Class defining the metric computation logic
    """
    if metric_key == MetricKey.MRR:
        return MRR
    elif metric_key == MetricKey.ACR:
        return ACR
    elif metric_key == MetricKey.NDCG:
        raise NotImplementedError
    elif metric_key == MetricKey.CATEGORICAL_ACCURACY:
        return CategoricalAccuracy
    elif metric_key == MetricKey.TOP_5_CATEGORICAL_ACCURACY:
        return Top5CategoricalAccuracy
    else:
        return metric_key<|MERGE_RESOLUTION|>--- conflicted
+++ resolved
@@ -1,12 +1,8 @@
 from tensorflow.keras.metrics import Metric
 
 from ml4ir.applications.ranking.config.keys import MetricKey
-<<<<<<< HEAD
-from ml4ir.applications.ranking.model.metrics.metrics_impl import MRR, ACR, CategoricalAccuracy, Top5CategoricalAccuracy
-=======
 from ml4ir.applications.ranking.model.metrics.metrics_impl import MRR, ACR
 from ml4ir.applications.classification.model.metrics.metrics_impl import CategoricalAccuracy
->>>>>>> c0230fd7
 
 
 def get_metric(metric_key: str) -> Metric:
@@ -31,7 +27,5 @@
         raise NotImplementedError
     elif metric_key == MetricKey.CATEGORICAL_ACCURACY:
         return CategoricalAccuracy
-    elif metric_key == MetricKey.TOP_5_CATEGORICAL_ACCURACY:
-        return Top5CategoricalAccuracy
     else:
         return metric_key