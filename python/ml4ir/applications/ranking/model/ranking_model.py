--- conflicted
+++ resolved
@@ -21,11 +21,8 @@
 
 class RankingConstants:
     NEW_RANK = "new_rank"
-<<<<<<< HEAD
     KFOLD_METRICS = {'train_old_MRR', 'train_new_MRR', 'val_old_MRR', 'val_new_MRR', 'test_old_MRR', 'test_new_MRR'}
-=======
     TTEST_PVALUE_THRESHOLD = 0.1
->>>>>>> 0434e30a
 
 
 class RankingModel(RelevanceModel):
@@ -39,6 +36,7 @@
     ):
         """
         Predict the scores on the test dataset using the trained model
+
         Parameters
         ----------
         test_dataset : `Dataset` object
@@ -54,6 +52,7 @@
             Path to directory to save logs
         logging_frequency : int
             Value representing how often(in batches) to log status
+
         Returns
         -------
         `pd.DataFrame`
