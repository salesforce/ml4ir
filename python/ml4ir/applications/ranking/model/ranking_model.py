import tensorflow as tf
from tensorflow import data
import os
import pandas as pd

from ml4ir.base.model.relevance_model import RelevanceModel
from ml4ir.base.model.scoring.prediction_helper import get_predict_fn
from ml4ir.base.model.relevance_model import RelevanceModelConstants
from ml4ir.applications.ranking.model.scoring import prediction_helper
from ml4ir.applications.ranking.model.metrics import metrics_helper

from typing import Optional

pd.set_option("display.max_rows", 500)
pd.set_option("display.max_columns", 500)


class RankingConstants:
    NEW_RANK = "new_rank"


class RankingModel(RelevanceModel):
    def predict(
        self,
        test_dataset: data.TFRecordDataset,
        inference_signature: str = "serving_default",
        additional_features: dict = {},
        logs_dir: Optional[str] = None,
        logging_frequency: int = 25,
    ):
        """
        Predict the scores on the test dataset using the trained model

        Parameters
        ----------
        test_dataset : `Dataset` object
            `Dataset` object for which predictions are to be made
        inference_signature : str, optional
            If using a SavedModel for prediction, specify the inference signature to be used for computing scores
        additional_features : dict, optional
            Dictionary containing new feature name and function definition to
            compute them. Use this to compute additional features from the scores.
            For example, converting ranking scores for each document into ranks for
            the query
        logs_dir : str, optional
            Path to directory to save logs
        logging_frequency : int
            Value representing how often(in batches) to log status

        Returns
        -------
        `pd.DataFrame`
            pandas DataFrame containing the predictions on the test dataset
            made with the `RelevanceModel`
        """
        additional_features[RankingConstants.NEW_RANK] = prediction_helper.convert_score_to_rank

        return super().predict(
            test_dataset=test_dataset,
            inference_signature=inference_signature,
            additional_features=additional_features,
            logs_dir=logs_dir,
            logging_frequency=logging_frequency,
        )

    def evaluate(
        self,
        test_dataset: data.TFRecordDataset,
        inference_signature: str = None,
        additional_features: dict = {},
        group_metrics_min_queries: int = 50,
        logs_dir: Optional[str] = None,
        logging_frequency: int = 25,
        compute_intermediate_stats: bool = True,
    ):
        """
        Evaluate the RelevanceModel

        Parameters
        ----------
        test_dataset: an instance of tf.data.dataset
        inference_signature : str, optional
            If using a SavedModel for prediction, specify the inference signature to be used for computing scores
        additional_features : dict, optional
            Dictionary containing new feature name and function definition to
            compute them. Use this to compute additional features from the scores.
            For example, converting ranking scores for each document into ranks for
            the query
        group_metrics_min_queries : int, optional
            Minimum count threshold per group to be considered for computing
            groupwise metrics
        logs_dir : str, optional
            Path to directory to save logs
        logging_frequency : int
            Value representing how often(in batches) to log status
        compute_intermediate_stats : bool
            [Currently ignored] Determines if group metrics and other intermediate stats on the test set should be computed

        Returns
        -------
        df_overall_metrics : `pd.DataFrame` object
            `pd.DataFrame` containing overall metrics
        df_groupwise_metrics : `pd.DataFrame` object
            `pd.DataFrame` containing groupwise metrics if
            group_metric_keys are defined in the FeatureConfig
        metrics_dict : dict
            metrics as a dictionary of metric names mapping to values

        Notes
        -----
        You can directly do a `model.evaluate()` only if the keras model is compiled

        Override this method to implement your own evaluation metrics.
        """
        metrics_dict = dict()
        group_metrics_keys = self.feature_config.get_group_metrics_keys()
        evaluation_features = (
            group_metrics_keys
            + [
                self.feature_config.get_query_key(),
                self.feature_config.get_label(),
                self.feature_config.get_rank(),
            ]
            + [
                f
                for f in self.feature_config.get_secondary_labels()
                if f.get(
                    "node_name",
                    f["name"] not in self.feature_config.get_group_metrics_keys(
                        "node_name"),
                )
            ]
        )
        additional_features[RankingConstants.NEW_RANK] = prediction_helper.convert_score_to_rank

        _predict_fn = get_predict_fn(
            model=self.model,
            tfrecord_type=self.tfrecord_type,
            feature_config=self.feature_config,
            inference_signature=inference_signature,
            is_compiled=self.is_compiled,
            output_name=self.output_name,
            features_to_return=evaluation_features,
            additional_features=additional_features,
            max_sequence_size=self.max_sequence_size,
        )

        batch_count = 0
        df_grouped_stats = pd.DataFrame()
        for predictions_dict in test_dataset.map(_predict_fn).take(-1):
            predictions_df = pd.DataFrame(predictions_dict)

            df_batch_grouped_stats = metrics_helper.get_grouped_stats(
                df=predictions_df,
                query_key_col=self.feature_config.get_query_key("node_name"),
                label_col=self.feature_config.get_label("node_name"),
                old_rank_col=self.feature_config.get_rank("node_name"),
                new_rank_col=RankingConstants.NEW_RANK,
                group_keys=list(set(self.feature_config.get_group_metrics_keys(
                    "node_name"))),
                secondary_labels=list(set(self.feature_config.get_secondary_labels(
                    "node_name"))),
            )
            if df_grouped_stats.empty:
                df_grouped_stats = df_batch_grouped_stats
            else:
                df_grouped_stats = df_grouped_stats.add(
                    df_batch_grouped_stats, fill_value=0.0)
            batch_count += 1
            if batch_count % logging_frequency == 0:
                self.logger.info(
                    "Finished evaluating {} batches".format(batch_count))

        # Compute overall metrics
        df_overall_metrics = metrics_helper.summarize_grouped_stats(
            df_grouped_stats)
        self.logger.info("Overall Metrics: \n{}".format(df_overall_metrics))

        # Log metrics to weights and biases
        metrics_dict.update(
            {"test_{}".format(k): v for k,
             v in df_overall_metrics.to_dict().items()}
        )

        df_group_metrics = None
        df_group_metrics_summary = None
        if group_metrics_keys:
            # Filter groups by min_query_count
            df_grouped_stats = df_grouped_stats[
                df_grouped_stats["query_count"] >= group_metrics_min_queries
            ]

            # Compute group metrics
            df_group_metrics = df_grouped_stats.apply(
                metrics_helper.summarize_grouped_stats, axis=1
            )
            if logs_dir:
                self.file_io.write_df(
                    df_group_metrics,
                    outfile=os.path.join(
                        logs_dir, RelevanceModelConstants.GROUP_METRICS_CSV_FILE),
                )

            # Compute group metrics summary
            df_group_metrics_summary = df_group_metrics.describe()
            self.logger.info(
                "Computing group metrics using keys: {}".format(
                    self.feature_config.get_group_metrics_keys("node_name")
                )
            )
            self.logger.info("Groupwise Metrics: \n{}".format(
                df_group_metrics_summary.T))

            # Log metrics to weights and biases
            metrics_dict.update(
                {
                    "test_group_mean_{}".format(k): v
                    for k, v in df_group_metrics_summary.T["mean"].to_dict().items()
                }
            )

        return df_overall_metrics, df_group_metrics, metrics_dict

    def save(
        self,
        models_dir: str,
        preprocessing_keys_to_fns={},
        postprocessing_fn=None,
        required_fields_only: bool = True,
        pad_sequence: bool = False,
    ):
        """
        Save the RelevanceModel as a tensorflow SavedModel to the `models_dir`
        Additionally, sets the score for the padded records to 0

        There are two different serving signatures currently used to save the model
            `default`: default keras model without any pre/post processing wrapper
            `tfrecord`: serving signature that allows keras model to be served using TFRecord proto messages.
                      Allows definition of custom pre/post processing logic

        Additionally, each model layer is also saved as a separate numpy zipped
        array to enable transfer learning with other ml4ir models.

        Parameters
        ----------
        models_dir : str
            path to directory to save the model
        preprocessing_keys_to_fns : dict
            dictionary mapping function names to tf.functions that should be saved in the preprocessing step of the tfrecord serving signature
        postprocessing_fn: function
            custom tensorflow compatible postprocessing function to be used at serving time.
            Saved as part of the postprocessing layer of the tfrecord serving signature
        required_fields_only: bool
            boolean value defining if only required fields
            need to be added to the tfrecord parsing function at serving time
        pad_sequence: bool, optional
            Value defining if sequences should be padded for SequenceExample proto inputs at serving time.
            Set this to False if you want to not handle padded scores.

        Notes
        -----
        All the functions passed under `preprocessing_keys_to_fns` here must be
        serializable tensor graph operations
        """

        def mask_padded_records(predictions, features_dict):
            for key, value in predictions.items():
                predictions[key] = tf.where(
                    tf.equal(features_dict["mask"], 0), tf.constant(
                        0.0), predictions[key]
                )

            return predictions

        super().save(
            models_dir=models_dir,
            preprocessing_keys_to_fns=preprocessing_keys_to_fns,
            postprocessing_fn=mask_padded_records,
            required_fields_only=required_fields_only,
            pad_sequence=pad_sequence,
        )


class LinearRankingModel(RankingModel):
    """
    Subclass of the RankingModel object customized for training and saving a
    simple linear ranking model. Current implementation overrides the save model
    functionality to map input feature nodes into corresponding weights/coefficients.
    """

    def save(
        self,
        models_dir: str,
        preprocessing_keys_to_fns={},
        postprocessing_fn=None,
        required_fields_only: bool = True,
        pad_sequence: bool = False,
    ):
        """
        Save the RelevanceModel as a tensorflow SavedModel to the `models_dir`
        Additionally, sets the score for the padded records to 0

        There are two different serving signatures currently used to save the model
            `default`: default keras model without any pre/post processing wrapper
            `tfrecord`: serving signature that allows keras model to be served using TFRecord proto messages.
                      Allows definition of custom pre/post processing logic

        Parameters
        ----------
        models_dir : str
            path to directory to save the model
        preprocessing_keys_to_fns : dict
            dictionary mapping function names to tf.functions that should be saved in the preprocessing step of the tfrecord serving signature
        postprocessing_fn: function
            custom tensorflow compatible postprocessing function to be used at serving time.
            Saved as part of the postprocessing layer of the tfrecord serving signature
        required_fields_only: bool
            boolean value defining if only required fields
            need to be added to the tfrecord parsing function at serving time
        pad_sequence: bool, optional
            Value defining if sequences should be padded for SequenceExample proto inputs at serving time.
            Set this to False if you want to not handle padded scores.

        Notes
        -----
        - All the functions passed under `preprocessing_keys_to_fns` here must be
        serializable tensor graph operations
        - The LinearRankingModel.save() method specifically saves the weights
        of the dense layer as a CSV file where the feature names are mapped to
        the weights as key-value pairs.
        """

        # Save the linear model coefficients as a CSV
        dense_layer = None
        for layer in self.model.layers:
            if isinstance(layer, tf.keras.layers.Dense):
                dense_layer = layer
                assert dense_layer.units == 1
        if not dense_layer:
            raise KeyError("No dense layer found in the model. Can not save the linear ranking model coefficients.")

        linear_model_coefficients = pd.DataFrame(
            list(zip(
                [f.name.split(":")[0].replace("_expanded", "") for f in self.model.get_layer(
                    "tf_op_layer_train_features").input],
                tf.squeeze(dense_layer.get_weights()[0]).numpy())
            ),
            columns=["feature", "weight"])
<<<<<<< HEAD
        #zahran adding log for bias value
        bias_val = dense_layer.get_weights()[1][0]
        linear_model_coefficients.loc[len(linear_model_coefficients.index)] = ['bias', bias_val]
=======
        # Adding log for bias value
        if len(dense_layer.get_weights())>1:
            bias_val = dense_layer.get_weights()[1][0]
            linear_model_coefficients.loc[len(linear_model_coefficients.index)] = ['bias', bias_val]
>>>>>>> 0d284b1b
        self.logger.info("Linear Model Coefficients:\n{}".format(
            linear_model_coefficients.to_csv(index=False)))
        self.file_io.write_df(
            linear_model_coefficients,
            outfile=os.path.join(models_dir, "coefficients.csv"),
            index=False
        )

        # Call super save method to persist the SavedModel files
        super().save(
            models_dir=models_dir,
            preprocessing_keys_to_fns=preprocessing_keys_to_fns,
            postprocessing_fn=postprocessing_fn,
            required_fields_only=required_fields_only,
            pad_sequence=pad_sequence,
        )

    def calibrate(self, **kwargs):
        raise NotImplementedError<|MERGE_RESOLUTION|>--- conflicted
+++ resolved
@@ -346,16 +346,10 @@
                 tf.squeeze(dense_layer.get_weights()[0]).numpy())
             ),
             columns=["feature", "weight"])
-<<<<<<< HEAD
-        #zahran adding log for bias value
-        bias_val = dense_layer.get_weights()[1][0]
-        linear_model_coefficients.loc[len(linear_model_coefficients.index)] = ['bias', bias_val]
-=======
         # Adding log for bias value
         if len(dense_layer.get_weights())>1:
             bias_val = dense_layer.get_weights()[1][0]
             linear_model_coefficients.loc[len(linear_model_coefficients.index)] = ['bias', bias_val]
->>>>>>> 0d284b1b
         self.logger.info("Linear Model Coefficients:\n{}".format(
             linear_model_coefficients.to_csv(index=False)))
         self.file_io.write_df(
