import tensorflow as tf
from tensorflow import data
import os
import sys
import pandas as pd
import numpy as np
<<<<<<< HEAD
from scipy import stats
=======
>>>>>>> fd562a1c

from ml4ir.base.model.relevance_model import RelevanceModel
from ml4ir.base.model.scoring.prediction_helper import get_predict_fn
from ml4ir.base.model.relevance_model import RelevanceModelConstants
from ml4ir.applications.ranking.model.scoring import prediction_helper
from ml4ir.applications.ranking.model.metrics import metrics_helper
from ml4ir.applications.ranking.config.keys import PositionalBiasHandler

from typing import Optional

pd.set_option("display.max_rows", 500)
pd.set_option("display.max_columns", 500)


class RankingConstants:
    NEW_RANK = "new_rank"


def perform_click_rank_dist_paired_t_test(mean, variance, n):
    """
    Compute the paired t-test statistic and its p-value given mean, standard deviation and sample count
    Parameters
    ----------
    mean: float
        The mean of the rank differences for the entire dataset
    variance: float
        The variance of the rank differences for the entire dataset
    n: int
        The number of samples in the entire dataset

    Returns
    -------
    t_test_stat: float
        The t-test statistic
    pvalue: float
        The p-value of the t-test statistic
    """
    t_test_stat = mean / (np.sqrt(variance/n))
    df = n - 1
    pvalue = 1 - stats.t.cdf(np.abs(t_test_stat), df=df)
    return t_test_stat*2, pvalue*2  # multiplying by 2 for two sided t-test


def compute_stats_from_stream(diff, count, mean, M2):
    """
    Compute the running mean, variance for a stream of data.
    src: Welford's online algorithm: https://en.wikipedia.org/wiki/Algorithms_for_calculating_variance

    Parameters
    ----------
    diff: List
        A batch of differences in rankings
    count: int
        Aggregates the number of samples seen so far
    mean: float
        Accumulates the mean of the rank differences so far
    M2: float
        Aggregates the squared distance from the mean

    Returns
    -------
    count: int
        The updated aggregate sample count
    mean: float
        The updated mean of the rank differences so far
    M2: float
        The updated squared distance from the mean
    """
    for i in range(len(diff)):
        count += 1
        delta = diff[i] - mean
        mean += delta / count
        delta2 = diff[i] - mean
        M2 += delta * delta2
    return count, mean, M2


class RankingModel(RelevanceModel):
    def predict(
        self,
        test_dataset: data.TFRecordDataset,
        inference_signature: str = "serving_default",
        additional_features: dict = {},
        logs_dir: Optional[str] = None,
        logging_frequency: int = 25,
        rank_distribution_t_test_pvalue_threshold: float = 0.1,
    ):
        """
        Predict the scores on the test dataset using the trained model

        Parameters
        ----------
        test_dataset : `Dataset` object
            `Dataset` object for which predictions are to be made
        inference_signature : str, optional
            If using a SavedModel for prediction, specify the inference signature to be used for computing scores
        additional_features : dict, optional
            Dictionary containing new feature name and function definition to
            compute them. Use this to compute additional features from the scores.
            For example, converting ranking scores for each document into ranks for
            the query
        logs_dir : str, optional
            Path to directory to save logs
        logging_frequency : int
            Value representing how often(in batches) to log status
        rank_distribution_t_test_pvalue_threshold: float
            The p-value threshold for measuring the t-test difference between the rank distribution of the new model Vs. the old model.

        Returns
        -------
        `pd.DataFrame`
            pandas DataFrame containing the predictions on the test dataset
            made with the `RelevanceModel`
        """
        additional_features[RankingConstants.NEW_RANK] = prediction_helper.convert_score_to_rank

        if logs_dir:
            outfile = os.path.join(logs_dir, RelevanceModelConstants.MODEL_PREDICTIONS_CSV_FILE)
            # Delete file if it exists
            self.file_io.rm_file(outfile)

        _predict_fn = get_predict_fn(
            model=self.model,
            tfrecord_type=self.tfrecord_type,
            feature_config=self.feature_config,
            inference_signature=inference_signature,
            is_compiled=self.is_compiled,
            output_name=self.output_name,
            features_to_return=self.feature_config.get_features_to_log(),
            additional_features=additional_features,
            max_sequence_size=self.max_sequence_size,
        )

        predictions_df_list = list()
        batch_count = 0
        # defining variables to compute running mean and variance for t-test computations
        agg_count, agg_mean, agg_M2 = 0, 0, 0
        for predictions_dict in test_dataset.map(_predict_fn).take(-1):
            predictions_df = pd.DataFrame(predictions_dict)
            if logs_dir:
                np.set_printoptions(
                    formatter={'all': lambda x: str(x.decode('utf-8')) if isinstance(x, bytes) else str(x)},
                    linewidth=sys.maxsize, threshold=sys.maxsize)  # write the full line in the csv not the truncated version.
                for col in predictions_df.columns:
                    if isinstance(predictions_df[col].values[0], bytes):
                        predictions_df[col] = predictions_df[col].str.decode('utf8')

                if os.path.isfile(outfile):
                    predictions_df.to_csv(outfile, mode="a", header=False, index=False)
                else:
                    # If writing first time, write headers to CSV file
                    predictions_df.to_csv(outfile, mode="w", header=True, index=False)

                # Accumulating statistics for t-test calculation
                clicked_records = predictions_df[predictions_df[self.feature_config.get_label("node_name")] == 1.0]
                diff = (clicked_records[RankingConstants.NEW_RANK] - clicked_records[self.feature_config.get_rank("node_name")]).to_list()
                agg_count, agg_mean, agg_M2 = compute_stats_from_stream(diff, agg_count, agg_mean, agg_M2)

            else:
                predictions_df_list.append(predictions_df)

            batch_count += 1
            if batch_count % logging_frequency == 0:
                self.logger.info("Finished predicting scores for {} batches".format(batch_count))

        predictions_df = None
        if logs_dir:
            self.logger.info("Model predictions written to -> {}".format(outfile))
        else:
            predictions_df = pd.concat(predictions_df_list)

        # performing click rank distribution t-test
        if agg_count >= 2:
            self.logger.info("Performing a paired t-test between the click rank distribution of new model and the old model:\n\tNull hypothesis: There is no difference between the two click distributions.\n\tAlternative hypothesis: There is a difference between the two click distributions")
            t_test_stat, pvalue = perform_click_rank_dist_paired_t_test(agg_mean, np.sqrt(agg_M2/(agg_count-1)), agg_count)
            self.logger.info("t-test statistic={}, p-value={}".format(t_test_stat, pvalue))
            if pvalue < rank_distribution_t_test_pvalue_threshold:
                self.logger.info("With p-value threshold={} > p-value --> we reject the null hypothesis. The click rank distribution of the new model is significantly different from the old model".format(rank_distribution_t_test_pvalue_threshold))
            else:
                self.logger.info("With p-value threshold={} < p-value --> we cannot reject the null hypothesis. The click rank distribution of the new model is not significantly different from the old model".format(rank_distribution_t_test_pvalue_threshold))
        return predictions_df

    def evaluate(
        self,
        test_dataset: data.TFRecordDataset,
        inference_signature: str = None,
        additional_features: dict = {},
        group_metrics_min_queries: int = 50,
        logs_dir: Optional[str] = None,
        logging_frequency: int = 25,
        compute_intermediate_stats: bool = True,
    ):
        """
        Evaluate the RelevanceModel

        Parameters
        ----------
        test_dataset: an instance of tf.data.dataset
        inference_signature : str, optional
            If using a SavedModel for prediction, specify the inference signature to be used for computing scores
        additional_features : dict, optional
            Dictionary containing new feature name and function definition to
            compute them. Use this to compute additional features from the scores.
            For example, converting ranking scores for each document into ranks for
            the query
        group_metrics_min_queries : int, optional
            Minimum count threshold per group to be considered for computing
            groupwise metrics
        logs_dir : str, optional
            Path to directory to save logs
        logging_frequency : int
            Value representing how often(in batches) to log status
        compute_intermediate_stats : bool
            [Currently ignored] Determines if group metrics and other intermediate stats on the test set should be computed

        Returns
        -------
        df_overall_metrics : `pd.DataFrame` object
            `pd.DataFrame` containing overall metrics
        df_groupwise_metrics : `pd.DataFrame` object
            `pd.DataFrame` containing groupwise metrics if
            group_metric_keys are defined in the FeatureConfig
        metrics_dict : dict
            metrics as a dictionary of metric names mapping to values

        Notes
        -----
        You can directly do a `model.evaluate()` only if the keras model is compiled

        Override this method to implement your own evaluation metrics.
        """
        metrics_dict = dict()
        group_metrics_keys = self.feature_config.get_group_metrics_keys()
        evaluation_features = (
            group_metrics_keys
            + [
                self.feature_config.get_query_key(),
                self.feature_config.get_label(),
                self.feature_config.get_rank(),
            ]
            + [
                f
                for f in self.feature_config.get_secondary_labels()
                if f.get(
                    "node_name",
                    f["name"] not in self.feature_config.get_group_metrics_keys(
                        "node_name"),
                )
            ]
        )
        additional_features[RankingConstants.NEW_RANK] = prediction_helper.convert_score_to_rank

        _predict_fn = get_predict_fn(
            model=self.model,
            tfrecord_type=self.tfrecord_type,
            feature_config=self.feature_config,
            inference_signature=inference_signature,
            is_compiled=self.is_compiled,
            output_name=self.output_name,
            features_to_return=evaluation_features,
            additional_features=additional_features,
            max_sequence_size=self.max_sequence_size,
        )

        batch_count = 0
        df_grouped_stats = pd.DataFrame()
        for predictions_dict in test_dataset.map(_predict_fn).take(-1):
            predictions_df = pd.DataFrame(predictions_dict)

            df_batch_grouped_stats = metrics_helper.get_grouped_stats(
                df=predictions_df,
                query_key_col=self.feature_config.get_query_key("node_name"),
                label_col=self.feature_config.get_label("node_name"),
                old_rank_col=self.feature_config.get_rank("node_name"),
                new_rank_col=RankingConstants.NEW_RANK,
                group_keys=list(set(self.feature_config.get_group_metrics_keys(
                    "node_name"))),
                secondary_labels=list(set(self.feature_config.get_secondary_labels(
                    "node_name"))),
            )
            if df_grouped_stats.empty:
                df_grouped_stats = df_batch_grouped_stats
            else:
                df_grouped_stats = df_grouped_stats.add(
                    df_batch_grouped_stats, fill_value=0.0)
            batch_count += 1
            if batch_count % logging_frequency == 0:
                self.logger.info(
                    "Finished evaluating {} batches".format(batch_count))

        # Compute overall metrics
        df_overall_metrics = metrics_helper.summarize_grouped_stats(
            df_grouped_stats)
        self.logger.info("Overall Metrics: \n{}".format(df_overall_metrics))

        # Log metrics to weights and biases
        metrics_dict.update(
            {"test_{}".format(k): v for k,
             v in df_overall_metrics.to_dict().items()}
        )

        df_group_metrics = None
        df_group_metrics_summary = None
        if group_metrics_keys:
            # Filter groups by min_query_count
            df_grouped_stats = df_grouped_stats[
                df_grouped_stats["query_count"] >= group_metrics_min_queries
            ]

            # Compute group metrics
            df_group_metrics = df_grouped_stats.apply(
                metrics_helper.summarize_grouped_stats, axis=1
            )
            if logs_dir:
                self.file_io.write_df(
                    df_group_metrics,
                    outfile=os.path.join(
                        logs_dir, RelevanceModelConstants.GROUP_METRICS_CSV_FILE),
                )

            # Compute group metrics summary
            df_group_metrics_summary = df_group_metrics.describe()
            self.logger.info(
                "Computing group metrics using keys: {}".format(
                    self.feature_config.get_group_metrics_keys("node_name")
                )
            )
            self.logger.info("Groupwise Metrics: \n{}".format(
                df_group_metrics_summary.T))

            # Log metrics to weights and biases
            metrics_dict.update(
                {
                    "test_group_mean_{}".format(k): v
                    for k, v in df_group_metrics_summary.T["mean"].to_dict().items()
                }
            )

        return df_overall_metrics, df_group_metrics, metrics_dict

    def save(
        self,
        models_dir: str,
        preprocessing_keys_to_fns={},
        postprocessing_fn=None,
        required_fields_only: bool = True,
        pad_sequence: bool = False,
    ):
        """
        Save the RelevanceModel as a tensorflow SavedModel to the `models_dir`
        Additionally, sets the score for the padded records to 0

        There are two different serving signatures currently used to save the model
            `default`: default keras model without any pre/post processing wrapper
            `tfrecord`: serving signature that allows keras model to be served using TFRecord proto messages.
                      Allows definition of custom pre/post processing logic

        Additionally, each model layer is also saved as a separate numpy zipped
        array to enable transfer learning with other ml4ir models.

        Parameters
        ----------
        models_dir : str
            path to directory to save the model
        preprocessing_keys_to_fns : dict
            dictionary mapping function names to tf.functions that should be saved in the preprocessing step of the tfrecord serving signature
        postprocessing_fn: function
            custom tensorflow compatible postprocessing function to be used at serving time.
            Saved as part of the postprocessing layer of the tfrecord serving signature
        required_fields_only: bool
            boolean value defining if only required fields
            need to be added to the tfrecord parsing function at serving time
        pad_sequence: bool, optional
            Value defining if sequences should be padded for SequenceExample proto inputs at serving time.
            Set this to False if you want to not handle padded scores.

        Notes
        -----
        All the functions passed under `preprocessing_keys_to_fns` here must be
        serializable tensor graph operations
        """

        def mask_padded_records(predictions, features_dict):
            for key, value in predictions.items():
                predictions[key] = tf.where(
                    tf.equal(features_dict["mask"], 0), tf.constant(
                        0.0), predictions[key]
                )

            return predictions

        super().save(
            models_dir=models_dir,
            preprocessing_keys_to_fns=preprocessing_keys_to_fns,
            postprocessing_fn=mask_padded_records,
            required_fields_only=required_fields_only,
            pad_sequence=pad_sequence,
        )

        # Logging positional biases
        for layer in self.model.layers:
            if layer.name == PositionalBiasHandler.FIXED_ADDITIVE_POSITIONAL_BIAS:
                positional_bias_coefficients = pd.DataFrame(
                    [{'rank': i + 1, 'positional_bias': layer.get_weights()[0][i][0]}
                     for i in range(len(layer.get_weights()[0]))]
                )
                positional_biases = positional_bias_coefficients['positional_bias']
                softmax_positional_biases = np.exp(positional_biases) / np.sum(np.exp(positional_biases), axis=0)
                positional_bias_coefficients['softmax_positional_bias'] = softmax_positional_biases
                self.file_io.write_df(
                    positional_bias_coefficients,
                    outfile=os.path.join(models_dir, "positional_biases.csv"),
                    index=False
                )


class LinearRankingModel(RankingModel):
    """
    Subclass of the RankingModel object customized for training and saving a
    simple linear ranking model. Current implementation overrides the save model
    functionality to map input feature nodes into corresponding weights/coefficients.
    """

    def save(
        self,
        models_dir: str,
        preprocessing_keys_to_fns={},
        postprocessing_fn=None,
        required_fields_only: bool = True,
        pad_sequence: bool = False,
    ):
        """
        Save the RelevanceModel as a tensorflow SavedModel to the `models_dir`
        Additionally, sets the score for the padded records to 0

        There are two different serving signatures currently used to save the model
            `default`: default keras model without any pre/post processing wrapper
            `tfrecord`: serving signature that allows keras model to be served using TFRecord proto messages.
                      Allows definition of custom pre/post processing logic

        Parameters
        ----------
        models_dir : str
            path to directory to save the model
        preprocessing_keys_to_fns : dict
            dictionary mapping function names to tf.functions that should be saved in the preprocessing step of the tfrecord serving signature
        postprocessing_fn: function
            custom tensorflow compatible postprocessing function to be used at serving time.
            Saved as part of the postprocessing layer of the tfrecord serving signature
        required_fields_only: bool
            boolean value defining if only required fields
            need to be added to the tfrecord parsing function at serving time
        pad_sequence: bool, optional
            Value defining if sequences should be padded for SequenceExample proto inputs at serving time.
            Set this to False if you want to not handle padded scores.

        Notes
        -----
        - All the functions passed under `preprocessing_keys_to_fns` here must be
        serializable tensor graph operations
        - The LinearRankingModel.save() method specifically saves the weights
        of the dense layer as a CSV file where the feature names are mapped to
        the weights as key-value pairs.
        """

        # Save the linear model coefficients as a CSV
        dense_layer = None
        for layer in self.model.layers:
            if isinstance(layer, tf.keras.layers.Dense):
                dense_layer = layer
                assert dense_layer.units == 1
        if not dense_layer:
            raise KeyError("No dense layer found in the model. Can not save the linear ranking model coefficients.")

        linear_model_coefficients = pd.DataFrame(
            list(zip(
                [f.name.split(":")[0].replace("_expanded", "") for f in self.model.get_layer(
                    "tf_op_layer_train_features").input],
                tf.squeeze(dense_layer.get_weights()[0]).numpy())
            ),
            columns=["feature", "weight"])
        # Adding log for bias value
        if len(dense_layer.get_weights())>1:
            bias_val = dense_layer.get_weights()[1][0]
            linear_model_coefficients.loc[len(linear_model_coefficients.index)] = ['bias', bias_val]
        self.logger.info("Linear Model Coefficients:\n{}".format(
            linear_model_coefficients.to_csv(index=False)))
        self.file_io.write_df(
            linear_model_coefficients,
            outfile=os.path.join(models_dir, "coefficients.csv"),
            index=False
        )

        # Call super save method to persist the SavedModel files
        super().save(
            models_dir=models_dir,
            preprocessing_keys_to_fns=preprocessing_keys_to_fns,
            postprocessing_fn=postprocessing_fn,
            required_fields_only=required_fields_only,
            pad_sequence=pad_sequence,
        )

    def calibrate(self, **kwargs):
        raise NotImplementedError<|MERGE_RESOLUTION|>--- conflicted
+++ resolved
@@ -4,10 +4,7 @@
 import sys
 import pandas as pd
 import numpy as np
-<<<<<<< HEAD
 from scipy import stats
-=======
->>>>>>> fd562a1c
 
 from ml4ir.base.model.relevance_model import RelevanceModel
 from ml4ir.base.model.scoring.prediction_helper import get_predict_fn
