import tensorflow as tf
from tensorflow.keras import losses
from tensorflow.keras import layers
from tensorflow.keras.losses import Reduction

from ml4ir.base.config.keys import FeatureTypeKey
from ml4ir.applications.ranking.model.losses.loss_base import ListwiseLossBase


class SoftmaxCrossEntropy(ListwiseLossBase):

    def __init__(self, loss_key="pointwise", scoring_type="", output_name="score", **kwargs):
        super().__init__(loss_key=loss_key, scoring_type=scoring_type, output_name=output_name)

        self.final_activation_fn = layers.Softmax(axis=-1, name=output_name)

        self.loss_fn = losses.CategoricalCrossentropy()

    def call(self, inputs, y_true, y_pred, training=None):
        """
        Get the sigmoid cross entropy loss
        Additionally can pass in record positions to handle positional bias

        Parameters
        ----------
        inputs: dict of dict of tensors
            Dictionary of input feature tensors
        y_true: tensor
            True labels
        y_pred: tensor
            Predicted scores
        training: boolean
            Boolean indicating whether the layer is being used in training mode

        Returns
        -------
        tensor
            Scalar sigmoid cross entropy loss tensor

        Notes
        -----
            Uses `mask` field to exclude padded records from contributing
            to the loss
        """
<<<<<<< HEAD
        mask = tf.cast(inputs[FeatureTypeKey.MASK], y_pred.dtype)
=======
        cce = losses.CategoricalCrossentropy()
        mask = kwargs.get("mask")
        is_aux_loss = False
        if kwargs.get("is_aux_loss"):
            is_aux_loss = True

        def _loss_fn(y_true, y_pred):
            """
            Shapes
            ------
            y_true : [batch_size, num_classes]
            y_pred : [batch_size, num_classes]
            mask : [batch_size, num_classes]
            """

            # Fixme
            """
            Queries with ties in the highest scores would have multiple one's in the 1-hot vector.
            Queries with all zeros for y_true would have all ones as their 1-hot vector. 
            A simple remedy is to scale down the loss by the number of ties per query.
            """
            if is_aux_loss:  # converting y-true to 1-hot for cce
                y_true_1_hot = tf.equal(
                    y_true, tf.expand_dims(tf.math.reduce_max(y_true, axis=1), axis=1)
                )
                y_true_1_hot = tf.cast(y_true_1_hot, dtype=tf.float32)
                # scaling down the loss of a query by 1/(number of ties)
                sample_weights = tf.math.divide(
                    tf.constant(1, dtype=tf.float32), tf.reduce_sum(y_true_1_hot, axis=1)
                )
                return cce(
                    y_true_1_hot, tf.math.multiply(y_pred, mask), sample_weight=sample_weights
                )
            else:
                return cce(y_true, tf.math.multiply(y_pred, mask))

        return _loss_fn

    def get_final_activation_op(self, output_name):
        """
        Define a masked softmax activation function.
        This is one of the simplest and most effective loss functions
        for training ranking models with single click label.

        Ref -> https://dl.acm.org/doi/10.1145/3341981.3344221

        Parameters
        ----------
        output_name : str
            Name of the output to apply softmax activation on

        Returns
        -------
        function
            Function to compute masked softmax

        Notes
        -----
            Uses `mask` field to exclude padded records from contributing
            to the softmax activation
        """
        softmax_op = layers.Softmax(axis=-1, name=output_name)

        def masked_softmax(logits, mask):
            """
            NOTE:
            Tried to manually compute softmax with tf operations,
            but tf.keras.layers.Softmax() is more stable when working with
            cross_entropy layers
            """
            logits = tf.where(
                tf.equal(mask, tf.constant(1.0)), logits, tf.constant(tf.float32.min)
            )

            return softmax_op(logits)

        return masked_softmax


class BasicCrossEntropy(ListwiseLossBase):
    def get_loss_fn(self, **kwargs):
        """
        Define a softmax cross entropy loss

        Returns
        -------
        function
            Function to compute softmax cross entropy loss

        Notes
        -----
            Uses `mask` field to exclude padded records from contributing
            to the loss
        """
        mask = kwargs.get("mask")
        is_aux_loss = False
        if kwargs.get("is_aux_loss"):
            is_aux_loss = True
        batch_size = kwargs.get("batch_size", 1)

        def _loss_fn(y_true, y_pred):
            """
            Shapes
            ------
            y_true : [batch_size, num_classes]
            y_pred : [batch_size, num_classes]
            mask : [batch_size, num_classes]
            """

            if is_aux_loss:
                y_true_softmax = tf.math.softmax(y_true)  # convert to a probability distribution
                # masking zeros for the log op
                zero = tf.constant(0, dtype=tf.float32)
                non_zero = tf.not_equal(y_pred, zero)
                # remove all the zero entries from the y_pred (corresponds to padded records)
                y_pred_non_zero = tf.boolean_mask(y_pred, non_zero)
                # retain values in y_true corresponding to non zero values in y_pred
                y_true_softmax_masked = tf.boolean_mask(y_true_softmax, non_zero)
                return tf.math.divide(
                    -tf.reduce_sum(y_true_softmax_masked * tf.math.log(y_pred_non_zero)),
                    tf.constant(batch_size, dtype=tf.float32),
                )
            else:
                return -tf.reduce_sum(y_true * tf.math.log(tf.math.multiply(y_pred, mask)), 1)

        return _loss_fn

    def get_final_activation_op(self, output_name):
        """
        Define a masked softmax activation function.
        This is one of the simplest and most effective loss functions
        for training ranking models with single click label.
>>>>>>> 582db501

        return self.loss_fn(y_true, tf.math.multiply(y_pred, mask))

    def final_activation_op(self, inputs, training=None):
        """
        Get sigmoid activated scores on logits

        Parameters
        ----------
        inputs: dict of dict of tensors
            Dictionary of input feature tensors

        Returns
        -------
        tensor
            sigmoid activated scores

        Notes
        -----
            Uses `mask` field to exclude padded records from contributing
            to the softmax activation
        """
        mask = inputs[FeatureTypeKey.METADATA][FeatureTypeKey.MASK]
        logits = inputs[FeatureTypeKey.LOGITS]

        logits = tf.where(
            tf.equal(mask, tf.constant(1.0)), logits, tf.constant(tf.float32.min)
        )

        return self.final_activation_fn(logits)


class RankOneListNet(SoftmaxCrossEntropy):

    def __init__(self, loss_key="pointwise", scoring_type="", output_name="score", **kwargs):
        super().__init__(loss_key=loss_key, scoring_type=scoring_type, output_name=output_name)

        self.loss_fn = losses.BinaryCrossentropy(reduction=Reduction.SUM)

    def call(self, inputs, y_true, y_pred, training=None):
        """
        Define a masked rank 1 ListNet loss.
        This loss is useful for multi-label classification when we have multiple
        click labels per document. This is because the loss breaks down the comparison
        between y_pred and y_true into individual binary assessments.

        Ref -> https://www.microsoft.com/en-us/research/wp-content/uploads/2016/02/tr-2007-40.pdf

        Parameters
        ----------
        inputs: dict of dict of tensors
            Dictionary of input feature tensors
        y_true: tensor
            True labels
        y_pred: tensor
            Predicted scores
        training: boolean
            Boolean indicating whether the layer is being used in training mode

        Returns
        -------
        tensor
            Scalar sigmoid cross entropy loss tensor

        Notes
        -----
            Uses `mask` field to exclude padded records from contributing
            to the loss
        """
        mask = tf.cast(inputs[FeatureTypeKey.MASK], y_pred.dtype)
        batch_size = tf.cast(tf.shape(y_true)[0], tf.float32)

        # Mask the padded records
        y_true = tf.gather_nd(y_true, tf.where(tf.equal(mask, tf.constant(1.0))))
        y_pred = tf.gather_nd(y_pred, tf.where(tf.equal(mask, tf.constant(1.0))))

        # Reshape the tensors so that we sum the losses from each record
        y_true = tf.expand_dims(tf.squeeze(y_true), axis=-1)
        y_pred = tf.expand_dims(tf.squeeze(y_pred), axis=-1)

        # Scale the sum of losses down by number of queries in the batch
        return tf.math.divide(self.loss_fn(y_true, y_pred), batch_size)<|MERGE_RESOLUTION|>--- conflicted
+++ resolved
@@ -9,7 +9,21 @@
 
 class SoftmaxCrossEntropy(ListwiseLossBase):
 
-    def __init__(self, loss_key="pointwise", scoring_type="", output_name="score", **kwargs):
+    def __init__(self,
+                 loss_key: str,
+                 scoring_type: str,
+                 output_name: str = "score",
+                 **kwargs):
+        """
+        Parameters
+        ----------
+        loss_key : str
+            Name of the loss function as specified by LossKey
+        scoring_type : str
+            Type of scoring function - pointwise, pairwise, groupwise
+        output_name: str
+            Name of the output node for the predicted scores
+        """
         super().__init__(loss_key=loss_key, scoring_type=scoring_type, output_name=output_name)
 
         self.final_activation_fn = layers.Softmax(axis=-1, name=output_name)
@@ -18,182 +32,46 @@
 
     def call(self, inputs, y_true, y_pred, training=None):
         """
-        Get the sigmoid cross entropy loss
-        Additionally can pass in record positions to handle positional bias
-
-        Parameters
-        ----------
-        inputs: dict of dict of tensors
-            Dictionary of input feature tensors
-        y_true: tensor
-            True labels
-        y_pred: tensor
-            Predicted scores
-        training: boolean
-            Boolean indicating whether the layer is being used in training mode
-
-        Returns
-        -------
-        tensor
-            Scalar sigmoid cross entropy loss tensor
+        Get the softmax cross entropy loss
+
+        Parameters
+        ----------
+        inputs: dict of dict of tensors
+            Dictionary of input feature tensors
+        y_true: tensor
+            True labels
+        y_pred: tensor
+            Predicted scores
+        training: boolean
+            Boolean indicating whether the layer is being used in training mode
+
+        Returns
+        -------
+        tensor
+            Scalar softmax cross entropy loss tensor
 
         Notes
         -----
             Uses `mask` field to exclude padded records from contributing
             to the loss
         """
-<<<<<<< HEAD
-        mask = tf.cast(inputs[FeatureTypeKey.MASK], y_pred.dtype)
-=======
-        cce = losses.CategoricalCrossentropy()
-        mask = kwargs.get("mask")
-        is_aux_loss = False
-        if kwargs.get("is_aux_loss"):
-            is_aux_loss = True
-
-        def _loss_fn(y_true, y_pred):
-            """
-            Shapes
-            ------
-            y_true : [batch_size, num_classes]
-            y_pred : [batch_size, num_classes]
-            mask : [batch_size, num_classes]
-            """
-
-            # Fixme
-            """
-            Queries with ties in the highest scores would have multiple one's in the 1-hot vector.
-            Queries with all zeros for y_true would have all ones as their 1-hot vector. 
-            A simple remedy is to scale down the loss by the number of ties per query.
-            """
-            if is_aux_loss:  # converting y-true to 1-hot for cce
-                y_true_1_hot = tf.equal(
-                    y_true, tf.expand_dims(tf.math.reduce_max(y_true, axis=1), axis=1)
-                )
-                y_true_1_hot = tf.cast(y_true_1_hot, dtype=tf.float32)
-                # scaling down the loss of a query by 1/(number of ties)
-                sample_weights = tf.math.divide(
-                    tf.constant(1, dtype=tf.float32), tf.reduce_sum(y_true_1_hot, axis=1)
-                )
-                return cce(
-                    y_true_1_hot, tf.math.multiply(y_pred, mask), sample_weight=sample_weights
-                )
-            else:
-                return cce(y_true, tf.math.multiply(y_pred, mask))
-
-        return _loss_fn
-
-    def get_final_activation_op(self, output_name):
-        """
-        Define a masked softmax activation function.
-        This is one of the simplest and most effective loss functions
-        for training ranking models with single click label.
-
-        Ref -> https://dl.acm.org/doi/10.1145/3341981.3344221
-
-        Parameters
-        ----------
-        output_name : str
-            Name of the output to apply softmax activation on
-
-        Returns
-        -------
-        function
-            Function to compute masked softmax
-
-        Notes
-        -----
-            Uses `mask` field to exclude padded records from contributing
-            to the softmax activation
-        """
-        softmax_op = layers.Softmax(axis=-1, name=output_name)
-
-        def masked_softmax(logits, mask):
-            """
-            NOTE:
-            Tried to manually compute softmax with tf operations,
-            but tf.keras.layers.Softmax() is more stable when working with
-            cross_entropy layers
-            """
-            logits = tf.where(
-                tf.equal(mask, tf.constant(1.0)), logits, tf.constant(tf.float32.min)
-            )
-
-            return softmax_op(logits)
-
-        return masked_softmax
-
-
-class BasicCrossEntropy(ListwiseLossBase):
-    def get_loss_fn(self, **kwargs):
-        """
-        Define a softmax cross entropy loss
-
-        Returns
-        -------
-        function
-            Function to compute softmax cross entropy loss
-
-        Notes
-        -----
-            Uses `mask` field to exclude padded records from contributing
-            to the loss
-        """
-        mask = kwargs.get("mask")
-        is_aux_loss = False
-        if kwargs.get("is_aux_loss"):
-            is_aux_loss = True
-        batch_size = kwargs.get("batch_size", 1)
-
-        def _loss_fn(y_true, y_pred):
-            """
-            Shapes
-            ------
-            y_true : [batch_size, num_classes]
-            y_pred : [batch_size, num_classes]
-            mask : [batch_size, num_classes]
-            """
-
-            if is_aux_loss:
-                y_true_softmax = tf.math.softmax(y_true)  # convert to a probability distribution
-                # masking zeros for the log op
-                zero = tf.constant(0, dtype=tf.float32)
-                non_zero = tf.not_equal(y_pred, zero)
-                # remove all the zero entries from the y_pred (corresponds to padded records)
-                y_pred_non_zero = tf.boolean_mask(y_pred, non_zero)
-                # retain values in y_true corresponding to non zero values in y_pred
-                y_true_softmax_masked = tf.boolean_mask(y_true_softmax, non_zero)
-                return tf.math.divide(
-                    -tf.reduce_sum(y_true_softmax_masked * tf.math.log(y_pred_non_zero)),
-                    tf.constant(batch_size, dtype=tf.float32),
-                )
-            else:
-                return -tf.reduce_sum(y_true * tf.math.log(tf.math.multiply(y_pred, mask)), 1)
-
-        return _loss_fn
-
-    def get_final_activation_op(self, output_name):
-        """
-        Define a masked softmax activation function.
-        This is one of the simplest and most effective loss functions
-        for training ranking models with single click label.
->>>>>>> 582db501
+        mask = tf.cast(inputs[FeatureTypeKey.MASK], y_pred.dtype)
 
         return self.loss_fn(y_true, tf.math.multiply(y_pred, mask))
 
     def final_activation_op(self, inputs, training=None):
         """
-        Get sigmoid activated scores on logits
-
-        Parameters
-        ----------
-        inputs: dict of dict of tensors
-            Dictionary of input feature tensors
-
-        Returns
-        -------
-        tensor
-            sigmoid activated scores
+        Get softmax activated scores on logits
+
+        Parameters
+        ----------
+        inputs: dict of dict of tensors
+            Dictionary of input feature tensors
+
+        Returns
+        -------
+        tensor
+            softmax activated scores
 
         Notes
         -----
@@ -210,9 +88,106 @@
         return self.final_activation_fn(logits)
 
 
+class AuxiliaryOneHotCrossEntropy(SoftmaxCrossEntropy):
+    """
+    Compute the one-hot softmax cross entropy loss on the auxiliary label
+    """
+
+    def call(self, inputs, y_true, y_pred, training=None):
+        """
+        Get the softmax cross entropy loss on the auxiliary label
+
+        Parameters
+        ----------
+        inputs: dict of dict of tensors
+            Dictionary of input feature tensors
+        y_true: tensor
+            True labels
+        y_pred: tensor
+            Predicted scores
+        training: boolean
+            Boolean indicating whether the layer is being used in training mode
+
+        Returns
+        -------
+        tensor
+            Scalar softmax cross entropy loss tensor
+
+        Notes
+        -----
+        - Uses `mask` field to exclude padded records from contributing
+        to the loss
+        - Queries with ties in the highest scores would have multiple one's in the 1-hot vector.
+        - Queries with all zeros for y_true would have all ones as their 1-hot vector.
+        - A simple remedy is to scale down the loss by the number of ties per query.
+        """
+        mask = tf.cast(inputs[FeatureTypeKey.MASK], y_pred.dtype)
+
+        # Convert y_true to 1-hot labels
+        y_true_1_hot = tf.equal(y_true, tf.expand_dims(tf.math.reduce_max(y_true, axis=1), axis=1))
+        y_true_1_hot = tf.cast(y_true_1_hot, dtype=tf.float32)
+
+        # Scale down the loss of a query by 1 / (number of ties)
+        sample_weight = tf.math.divide(tf.constant(1, dtype=tf.float32), tf.reduce_sum(y_true_1_hot, axis=1))
+
+        return self.loss_fn(y_true_1_hot, tf.math.multiply(y_pred, mask), sample_weight=sample_weight)
+
+
+class AuxiliarySoftmaxCrossEntropy(SoftmaxCrossEntropy):
+    """
+    Compute the softmax cross entropy loss on auxiliary label
+    FIXME: Add difference between variants of losses
+    """
+
+    def call(self, inputs, y_true, y_pred, training=None):
+        """
+        Get the softmax cross entropy loss
+
+        Parameters
+        ----------
+        inputs: dict of dict of tensors
+            Dictionary of input feature tensors
+        y_true: tensor
+            True labels
+        y_pred: tensor
+            Predicted scores
+        training: boolean
+            Boolean indicating whether the layer is being used in training mode
+
+        Returns
+        -------
+        tensor
+            Scalar basic cross entropy loss tensor
+
+        Notes
+        -----
+        - Uses `mask` field to exclude padded records from contributing to the loss
+        """
+        mask = tf.cast(inputs[FeatureTypeKey.MASK], y_pred.dtype)
+
+        # Convert y_true to a probability distribution
+        y_true_softmax = self.final_activation_fn(y_true)
+
+        return self.loss_fn(y_true_softmax, tf.math.multiply(y_pred, mask))
+
+
 class RankOneListNet(SoftmaxCrossEntropy):
 
-    def __init__(self, loss_key="pointwise", scoring_type="", output_name="score", **kwargs):
+    def __init__(self,
+                 loss_key: str,
+                 scoring_type: str,
+                 output_name: str = "score",
+                 **kwargs):
+        """
+        Parameters
+        ----------
+        loss_key : str
+            Name of the loss function as specified by LossKey
+        scoring_type : str
+            Type of scoring function - pointwise, pairwise, groupwise
+        output_name: str
+            Name of the output node for the predicted scores
+        """
         super().__init__(loss_key=loss_key, scoring_type=scoring_type, output_name=output_name)
 
         self.loss_fn = losses.BinaryCrossentropy(reduction=Reduction.SUM)
@@ -223,7 +198,6 @@
         This loss is useful for multi-label classification when we have multiple
         click labels per document. This is because the loss breaks down the comparison
         between y_pred and y_true into individual binary assessments.
-
         Ref -> https://www.microsoft.com/en-us/research/wp-content/uploads/2016/02/tr-2007-40.pdf
 
         Parameters
