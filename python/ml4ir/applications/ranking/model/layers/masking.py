import tensorflow as tf
from tensorflow.keras import layers


class RecordFeatureMask(layers.Layer):
    """
    Mask the record's features of a query batch at the given rate

    Example
    -------
    x = np.ones((2, 5, 4))
        array([[[1., 1., 1., 1.],
                [1., 1., 1., 1.],
                [1., 1., 1., 1.],
                [1., 1., 1., 1.],
                [1., 1., 1., 1.]],

               [[1., 1., 1., 1.],
                [1., 1., 1., 1.],
                [1., 1., 1., 1.],
                [1., 1., 1., 1.],
                [1., 1., 1., 1.]]])
    record_feature_mask = RecordFeatureMask(0.5)
    record_feature_mask(x)
        array([[[1., 1., 1., 1.],
                [1., 1., 1., 1.],
                [1., 1., 1., 1.],
                [0., 0., 0., 0.],
                [1., 1., 1., 1.]],

               [[0., 0., 0., 0.],
                [0., 0., 0., 0.],
                [0., 0., 0., 0.],
                [1., 1., 1., 1.],
                [1., 1., 1., 1.]]])
    """

    def __init__(self,
                 name="record_feature_mask",
                 mask_rate: float = 0.2,
                 mask_at_inference: bool = False,
                 requires_mask: bool = False,
                 **kwargs):
        """
        Parameters
        ----------
        name: str
            Layer name
        mask_rate: float
            Rate at which the records in the query batch need to be masked to 0s
        mask_at_inference: boolean
            Whether to also mask at inference
            Useful for testing performance at inference time, but should be set to False when training a model to deploy
        requires_mask: bool
            Indicates if the layer requires a mask to be passed to it during forward pass
        kwargs:
            Additional key-value args that will be used for configuring the layer
        """
        super().__init__(name=name, **kwargs)

        self.mask_rate = mask_rate
        self.mask_at_inference = mask_at_inference
        self.requires_mask = requires_mask

        # Define the probability of picking labels 0 and 1 using the mask_rate
        self.log_odds = tf.math.log([[self.mask_rate, (1. - self.mask_rate)]])

    def call(self, inputs, mask=None, training=None):
        """
        Invoke the record feature mask layer for the input feature tensor

        Parameters
        ----------
        inputs: Tensor object
            Input ranking feature tensor
            Shape: [batch_size, sequence_len, feature_dim]
        mask: Tensor object
            Mask to be used to identify records to ignore in query (unused in this layer)
            Shape: [batch_size, sequence_len]
        training: bool
            If the layer should be run as training or not

        Returns
        -------
        Tensor object
            Feature tensor where mask_rate of records' features have been masked out (or set to 0.)
            Shape: [batch_size, sequence_len, feature_dim]
        """
        if self.mask_at_inference or training:
            batch_size = tf.shape(inputs)[0]
            record_dim = tf.shape(inputs)[1]

            batch_log_odds = tf.tile(self.log_odds, [batch_size, 1])
            mask = tf.random.categorical(logits=batch_log_odds,
                                         num_samples=record_dim)
            mask = tf.cast(mask, inputs.dtype)[:, :, tf.newaxis]

            return tf.math.multiply(inputs, mask)
        else:
            return inputs


class QueryFeatureMask(layers.Layer):
    """
    Mask the features of all records per query at the given rate

    Example
    -------
    x = np.ones((2, 5, 4))
        array([[[1., 1., 1., 1.],
                [1., 1., 1., 1.],
                [1., 1., 1., 1.],
                [1., 1., 1., 1.],
                [1., 1., 1., 1.]],

               [[1., 1., 1., 1.],
                [1., 1., 1., 1.],
                [1., 1., 1., 1.],
                [1., 1., 1., 1.],
                [1., 1., 1., 1.]]])
<<<<<<< HEAD
    record_feature_mask = RecordFeatureMask(0.5)
    record_feature_mask(x)
=======
    query_feature_mask = QueryFeatureMask(0.5)
    query_feature_mask(x)
>>>>>>> e6d909ff
        array([[[1., 1., 0., 1.],
                [1., 1., 0., 1.],
                [1., 1., 0., 1.],
                [1., 1., 0., 1.],
                [1., 1., 0., 1.]],

               [[0., 1., 1., 1.],
                [0., 1., 1., 1.],
                [0., 1., 1., 1.],
                [0., 1., 1., 1.],
                [0., 1., 1., 1.]]])
    """

    def __init__(self,
                 name="query_feature_mask",
                 mask_rate: float = 0.2,
                 mask_at_inference: bool = False,
                 requires_mask: bool = False,
                 **kwargs):
        """
        Parameters
        ----------
        name: str
            Layer name
        mask_rate: float
            Rate at which the records in the query batch need to be masked to 0s
        mask_at_inference: boolean
            Whether to also mask at inference
            Useful for testing performance at inference time, but should be set to False when training a model to deploy
        requires_mask: bool
            Indicates if the layer requires a mask to be passed to it during forward pass
        kwargs:
            Additional key-value args that will be used for configuring the layer
        """
        super().__init__(name=name, **kwargs)

        self.mask_rate = mask_rate
        self.mask_at_inference = mask_at_inference
        self.requires_mask = requires_mask

<<<<<<< HEAD
        super(QueryFeatureMask, self).__init__(**kwargs)

=======
>>>>>>> e6d909ff
    def call(self, inputs, mask=None, training=None):
        """
        Invoke the query feature mask layer for the input feature tensor

        Parameters
        ----------
        inputs: Tensor object
            Input ranking feature tensor
            Shape: [batch_size, sequence_len, feature_dim]
        mask: Tensor object
            Mask to be used to identify records to ignore in query (unused in this layer)
            Shape: [batch_size, sequence_len]
        training: bool
            If the layer should be run as training or not

        Returns
        -------
        Tensor object
            Feature tensor where mask_rate of records' features have been masked out (or set to 0.)
            Shape: [batch_size, sequence_len, feature_dim]
        """
        batch_size, sequence_len, feature_dim = tf.shape(inputs)[0], tf.shape(inputs)[1], tf.shape(inputs)[2]
        if self.mask_at_inference or training:
            mask = tf.cast(tf.math.greater(tf.random.uniform([batch_size, feature_dim]), self.mask_rate), dtype=tf.float32)
            mask = tf.expand_dims(mask, axis=1)
            mask = tf.tile(mask, [1, sequence_len, 1])
            return tf.multiply(inputs, mask)
        else:
            return inputs

<|MERGE_RESOLUTION|>--- conflicted
+++ resolved
@@ -118,13 +118,8 @@
                 [1., 1., 1., 1.],
                 [1., 1., 1., 1.],
                 [1., 1., 1., 1.]]])
-<<<<<<< HEAD
-    record_feature_mask = RecordFeatureMask(0.5)
-    record_feature_mask(x)
-=======
     query_feature_mask = QueryFeatureMask(0.5)
     query_feature_mask(x)
->>>>>>> e6d909ff
         array([[[1., 1., 0., 1.],
                 [1., 1., 0., 1.],
                 [1., 1., 0., 1.],
@@ -165,11 +160,6 @@
         self.mask_at_inference = mask_at_inference
         self.requires_mask = requires_mask
 
-<<<<<<< HEAD
-        super(QueryFeatureMask, self).__init__(**kwargs)
-
-=======
->>>>>>> e6d909ff
     def call(self, inputs, mask=None, training=None):
         """
         Invoke the query feature mask layer for the input feature tensor
