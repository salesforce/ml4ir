--- conflicted
+++ resolved
@@ -167,12 +167,7 @@
 
         # Define a FeatureConfig object from loaded YAML
         self.feature_config: FeatureConfig = FeatureConfig.get_instance(
-<<<<<<< HEAD
             feature_config_dict=feature_config_dict,
-=======
-            feature_config_dict=self.file_io.read_yaml(
-                self.args.feature_config),
->>>>>>> 96c8dc1b
             tfrecord_type=self.tfrecord_type,
             logger=self.logger,
         )
