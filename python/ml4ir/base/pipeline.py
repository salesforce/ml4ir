--- conflicted
+++ resolved
@@ -112,15 +112,7 @@
 
         # Setup other arguments
         self.loss_key: str = self.args.loss_key
-<<<<<<< HEAD
-        self.optimizer_key: str = self.args.optimizer_key
         self.metrics_keys: List[str] = self.args.metrics_keys
-=======
-        if self.args.metrics_keys[0] == "[":
-            self.metrics_keys: List[str] = ast.literal_eval(self.args.metrics_keys)
-        else:
-            self.metrics_keys = [self.args.metrics_keys]
->>>>>>> 4c48b887
         self.data_format: str = self.args.data_format
         self.tfrecord_type: str = self.args.tfrecord_type
 
@@ -182,44 +174,6 @@
         tf.random.set_seed(self.args.random_state)
         random.seed(self.args.random_state)
 
-<<<<<<< HEAD
-=======
-    def validate_args(self):
-        """
-        Validate the arguments to be used with RelevancePipeline
-        """
-        unset_arguments = {key: value for (key, value) in vars(self.args).items() if value is None}
-
-        if len(unset_arguments) > 0:
-            raise Exception(
-                "Unset arguments (check usage): \n{}".format(
-                    json.dumps(unset_arguments).replace(",", "\n")
-                )
-            )
-
-        if self.data_format not in DataFormatKey.get_all_keys():
-            raise Exception(
-                "Data format[{}] is not one of : {}".format(
-                    self.data_format, DataFormatKey.get_all_keys()
-                )
-            )
-
-        if self.tfrecord_type not in TFRecordTypeKey.get_all_keys():
-            raise Exception(
-                "TFRecord type [{}] is not one of : {}".format(
-                    self.data_format, TFRecordTypeKey.get_all_keys()
-                )
-            )
-
-        if self.args.file_handler not in FileHandlerKey.get_all_keys():
-            raise Exception(
-                "FileHandler [{}] is not one of : {}".format(
-                    self.args.file_handler, FileHandlerKey.get_all_keys()
-                )
-            )
-
-        return self
->>>>>>> 4c48b887
 
     def get_relevance_dataset(self, preprocessing_keys_to_fns={}) -> RelevanceDataset:
         """
