import os
import socket
import json
import random
import traceback
import sys
import time
from argparse import Namespace
from logging import Logger
import pathlib
from typing import List
import copy

import tensorflow as tf
import numpy as np
import pandas as pd

from ml4ir.base.config.parse_args import get_args
from ml4ir.base.config.dynamic_args import override_with_dynamic_args
from ml4ir.base.features.feature_config import FeatureConfig
from ml4ir.base.io import logging_utils
from ml4ir.base.io.local_io import LocalIO
from ml4ir.base.io.spark_io import SparkIO
from ml4ir.base.data.relevance_dataset import RelevanceDataset
from ml4ir.base.data.kfold_relevance_dataset import KfoldRelevanceDataset
from ml4ir.base.model.relevance_model import RelevanceModel
from ml4ir.base.config.keys import DataFormatKey
from ml4ir.base.config.keys import ExecutionModeKey
from ml4ir.base.config.keys import DefaultDirectoryKey
from ml4ir.base.config.keys import FileHandlerKey
from ml4ir.base.config.keys import CalibrationKey


class RelevancePipeline(object):
    """Base class that defines a pipeline to train, evaluate and save
    a RelevanceModel using ml4ir"""

    def __init__(self, args: Namespace):
        """
        Constructor to create a RelevancePipeline object to train, evaluate
        and save a model on ml4ir.
        This method sets up data, logs, models directories, file handlers used.
        The method also loads and sets up the FeatureConfig for the model training
        pipeline

        Parameters
        ----------
        args: argparse Namespace
            arguments to be used with the pipeline.
            Typically, passed from command line arguments
        """
        self.args = args

        # Generate Run ID
        if len(self.args.run_id) > 0:
            self.run_id: str = self.args.run_id
        else:
            self.run_id = "-".join([socket.gethostname(),
                                    time.strftime("%Y%m%d-%H%M%S")])
        self.start_time = time.time()

        # Setup directories
        self.local_io = LocalIO()
<<<<<<< HEAD
=======
        if self.args.file_handler == FileHandlerKey.SPARK:
            self.models_dir = os.path.join(self.args.models_dir, self.run_id)
            self.logs_dir = os.path.join(self.args.logs_dir, self.run_id)
            self.data_dir = self.args.data_dir
>>>>>>> 582db501

        self.models_dir = self.models_dir_local = os.path.join(self.args.models_dir, self.run_id)
        self.logs_dir = self.logs_dir_local = os.path.join(self.args.logs_dir, self.run_id)
        self.data_dir = self.data_dir_local = self.args.data_dir

        if self.args.file_handler == FileHandlerKey.SPARK:
            self.models_dir_local = os.path.join(
                DefaultDirectoryKey.MODELS, self.run_id)
            self.logs_dir_local = os.path.join(
                DefaultDirectoryKey.LOGS, self.run_id)
            self.data_dir_local = os.path.join(
                DefaultDirectoryKey.TEMP_DATA, os.path.basename(self.data_dir)
            )
<<<<<<< HEAD
=======
        else:
            self.models_dir = self.models_dir_local = os.path.join(
                self.args.models_dir, self.run_id)
            self.logs_dir = self.logs_dir_local = os.path.join(self.args.logs_dir, self.run_id)
            self.data_dir = self.data_dir_local = self.args.data_dir
>>>>>>> 582db501

        # Setup logging
        self.local_io.make_directory(self.logs_dir_local, clear_dir=True)
        self.logger: Logger = self.setup_logging()
        self.logger.info(
            "Logging initialized. Saving logs to : {}".format(self.logs_dir_local))
        self.logger.info("Run ID: {}".format(self.run_id))
        self.logger.debug("CLI args: \n{}".format(
            json.dumps(vars(self.args), indent=4)))
        self.local_io.set_logger(self.logger)
        self.local_io.make_directory(self.models_dir_local, clear_dir=False)
        self.model_file = self.args.model_file

        # Set the file handlers and respective setup
        if self.args.file_handler == FileHandlerKey.LOCAL:
            self.file_io = self.local_io
        elif self.args.file_handler == FileHandlerKey.SPARK:
            self.file_io = SparkIO(self.logger)

            # Copy data dir from HDFS to local file system
            self.local_io.make_directory(
                dir_path=DefaultDirectoryKey.TEMP_DATA, clear_dir=True)
            self.file_io.copy_from_hdfs(
                self.data_dir, DefaultDirectoryKey.TEMP_DATA)

            # Copy model_file if present from HDFS to local file system
            if self.model_file:
                self.local_io.make_directory(
                    dir_path=DefaultDirectoryKey.TEMP_MODELS, clear_dir=True
                )
                self.file_io.copy_from_hdfs(
                    self.model_file, DefaultDirectoryKey.TEMP_MODELS)
                self.model_file = os.path.join(
                    DefaultDirectoryKey.TEMP_MODELS, os.path.basename(
                        self.model_file)
                )

        # Setup other arguments
        self.loss_key: str = self.args.loss_key
        self.metrics_keys: List[str] = self.args.metrics_keys
        self.data_format: str = self.args.data_format
        self.tfrecord_type: str = self.args.tfrecord_type

        # RankLib/LibSVM data format specific setup
        if args.data_format == DataFormatKey.RANKLIB:
            try:
                self.non_zero_features_only = self.args.non_zero_features_only
                self.keep_additional_info = self.args.keep_additional_info
            except KeyError:
                self.non_zero_features_only = 0
                self.keep_additional_info = 0
        else:
            self.non_zero_features_only = 0
            self.keep_additional_info = 0

        self.model_file = args.model_file

        # Set random seeds
        self.set_seeds()

        self.logger.info("Running pre-processing step.")
        self.pre_processing_step()
        self.logger.info("Pre-processing step done.")

        # Read/Parse feature_config and model_config YAML
        feature_config_dict = self.file_io.read_yaml(args.feature_config)
        model_config_dict = self.file_io.read_yaml(args.model_config)

        # Customize feature_config and model_config dictionaries
        if "feature_config_custom" in args:
            feature_config_dict = override_with_dynamic_args(
                base_dict=feature_config_dict,
                dynamic_args=args.feature_config_custom)
        if "model_config_custom" in args:
            model_config_dict = override_with_dynamic_args(
                base_dict=model_config_dict,
                dynamic_args=args.model_config_custom)
        self.model_config = model_config_dict

        # Define a FeatureConfig object from loaded YAML
        self.feature_config: FeatureConfig = FeatureConfig.get_instance(
            feature_config_dict=feature_config_dict,
            tfrecord_type=self.tfrecord_type,
            logger=self.logger,
        )

        # Finished initialization
        self.logger.info("Relevance Pipeline successfully initialized!")

    def setup_logging(self) -> Logger:
        """
        Set up the logging utilities for the training pipeline
        Additionally, removes pre existing job status files
        """
        # Remove status file from any previous job at the start of the current job
        for status_file in ["_SUCCESS", "_FAILURE"]:
            self.local_io.rm_file(os.path.join(
                self.logs_dir_local, status_file))

        return logging_utils.setup_logging(
            reset=True,
            file_name=os.path.join(self.logs_dir_local, "output_log.csv"),
            log_to_file=True,
        )

    def set_seeds(self, reset_graph=True):
        """
        Set the random seeds for tensorflow and numpy in order to
        replicate results

        Parameters
        ----------
        reset_graph : bool
            Reset the tensorflow graph and clears the keras session
        """
        if reset_graph:
            tf.keras.backend.clear_session()
            self.logger.info("Tensorflow default graph has been reset")
        np.random.seed(self.args.random_state)
        tf.random.set_seed(self.args.random_state)
        random.seed(self.args.random_state)

    def get_relevance_dataset(self, preprocessing_keys_to_fns={}) -> RelevanceDataset:
        """
        Create RelevanceDataset object by loading train, test data as tensorflow datasets

        Parameters
        ----------
        preprocessing_keys_to_fns : dict of (str, function)
            dictionary of function names mapped to function definitions
            that can now be used for preprocessing while loading the
            TFRecordDataset to create the RelevanceDataset object

        Returns
        -------
        `RelevanceDataset` object
            RelevanceDataset object that can be used for training and evaluating
            the model

        Notes
        -----
        Override this method to create custom dataset objects
        """

        # Prepare Dataset
        relevance_dataset = RelevanceDataset(
            data_dir=self.data_dir_local,
            data_format=self.data_format,
            feature_config=self.feature_config,
            tfrecord_type=self.tfrecord_type,
            max_sequence_size=self.args.max_sequence_size,
            batch_size=self.args.batch_size,
            preprocessing_keys_to_fns=preprocessing_keys_to_fns,
            train_pcent_split=self.args.train_pcent_split,
            val_pcent_split=self.args.val_pcent_split,
            test_pcent_split=self.args.test_pcent_split,
            use_part_files=self.args.use_part_files,
            parse_tfrecord=True,
            file_io=self.local_io,
            logger=self.logger,
            non_zero_features_only=self.non_zero_features_only,
            keep_additional_info=self.keep_additional_info,
            output_name=self.args.output_name,
            aux_output_name=self.args.aux_output_name,
        )

        return relevance_dataset

    def get_kfold_relevance_dataset(self, num_folds, include_testset_in_kfold, read_data_sets, preprocessing_keys_to_fns={}) -> RelevanceDataset:
        """
        Create RelevanceDataset object by loading train, test data as tensorflow datasets

        Parameters
        ----------
        num_folds: int
            number of folds in kfold
        include_testset_in_kfold: bool
            whether to include the testset in the folds
        read_data_sets: bool
            whether to call `create_dataset` which reads data from files.
        preprocessing_keys_to_fns : dict of (str, function)
            dictionary of function names mapped to function definitions
            that can now be used for preprocessing while loading the
            TFRecordDataset to create the RelevanceDataset object

        Returns
        -------
        `KfoldRelevanceDataset` object
            RelevanceDataset object that can be used for training and evaluating
            the model

        Notes
        -----
        Override this method to create custom dataset objects
        """

        # Prepare Dataset
        relevance_dataset = KfoldRelevanceDataset(
            data_dir=self.data_dir_local,
            data_format=self.data_format,
            feature_config=self.feature_config,
            tfrecord_type=self.tfrecord_type,
            max_sequence_size=self.args.max_sequence_size,
            batch_size=self.args.batch_size,
            preprocessing_keys_to_fns=preprocessing_keys_to_fns,
            train_pcent_split=self.args.train_pcent_split,
            val_pcent_split=self.args.val_pcent_split,
            test_pcent_split=self.args.test_pcent_split,
            use_part_files=self.args.use_part_files,
            parse_tfrecord=True,
            file_io=self.local_io,
            logger=self.logger,
            non_zero_features_only=self.non_zero_features_only,
            keep_additional_info=self.keep_additional_info,
            num_folds=num_folds,
            include_testset_in_kfold=include_testset_in_kfold,
            read_data_sets=read_data_sets,
            output_name=self.args.output_name,
            aux_output_name=self.args.aux_output_name,
        )

        return relevance_dataset

    def get_relevance_model_cls(self):
        """
        Fetch the class of the RelevanceModel to be used for the ml4ir pipeline

        Returns
        -------
        RelevanceModel class
        """
        raise NotImplementedError

    def get_relevance_model(self, feature_layer_keys_to_fns={}) -> RelevanceModel:
        """
        Creates RelevanceModel that can be used for training and evaluating

        Parameters
        ----------
        feature_layer_keys_to_fns : dict of (str, function)
            dictionary of function names mapped to tensorflow compatible
            function definitions that can now be used in the InteractionModel
            as a feature function to transform input features

        Returns
        -------
        `RelevanceModel`
            RelevanceModel that can be used for training and evaluating

        Notes
        -----
        Override this method to create custom loss, scorer, model objects
        """
        raise NotImplementedError

    def create_pipeline_for_kfold(self, args):
        raise NotImplementedError

    def run(self):
        """
        Run the pipeline to train, evaluate and save the model. It also runs the pipeline in kfold cross validation
        mode if specified.

        Returns
        -------
        dict
            Experiment tracking dictionary with metrics and metadata for the run.
            Used for model selection and hyperparameter optimization

        Notes
        -----
        Also populates a experiment tracking dictionary containing
        the metadata, model architecture and metrics generated by the model
        """
        if self.args.kfold <= 1:
            # Run ml4ir without kfold cross validation
            return self.run_pipeline()

        if self.args.include_testset_in_kfold:
            if self.args.kfold < 3:
                raise Exception("Number of folds must be > 2")
        else:
            if self.args.kfold < 2:
                raise Exception("Number of folds must be > 1")

        job_status = "_SUCCESS"
        try:
            args = copy.deepcopy(self.args)

            # reading, parsing the dataset (train, validation, test)
            self.logger.info("Reading datasets ...")
            relevance_dataset = self.get_kfold_relevance_dataset(args.kfold, args.include_testset_in_kfold,
                                                                 read_data_sets=True)
            self.logger.info("Relevance Dataset created")

            merged_data = relevance_dataset.merge_datasets()

            num_folds = self.args.kfold
            base_logs_dir = str(self.args.logs_dir)
            base_models_dir = str(self.args.models_dir)
            base_run_id = self.run_id
            self.logger.info(
                "K-fold Cross Validation mode starting with k={}".format(self.args.kfold))
            self.logger.info("Include testset in the folds={}".format(
                str(self.args.include_testset_in_kfold)))

            # when creating folds, the validation set is assigned fold i, test fold i+1 and training get the rest of folds
            for fold_id in range(num_folds):
                self.logger.info("fold={}".format(fold_id))
                logs_dir = pathlib.Path(base_logs_dir) / self.args.run_id / \
                           "fold_{}".format(fold_id)
                models_dir = pathlib.Path(base_models_dir) / \
                             self.args.run_id / "fold_{}".format(fold_id)
                args.logs_dir = pathlib.Path(logs_dir).as_posix()
                args.models_dir = pathlib.Path(models_dir).as_posix()

                fold_relevance_dataset = self.get_kfold_relevance_dataset(args.kfold,
                                                                          args.include_testset_in_kfold,
                                                                          read_data_sets=False)
                fold_relevance_dataset.create_folds(fold_id, merged_data, relevance_dataset)
                pipeline = self.create_pipeline_for_kfold(args)
                pipeline.run_pipeline(fold_relevance_dataset, fold_id)

            # removing intermediate directory and run kfold analysis
            self.local_io.rm_dir(os.path.join(self.data_dir_local, "tfrecord"))
            job_info = self.run_kfold_analysis(
                base_logs_dir, base_run_id, num_folds, args.kfold_analysis_metrics)

        except Exception as e:
            self.logger.error(
                "!!! Error in running Kfold CV !!!\n{}".format(str(e)))
            traceback.print_exc()
            job_status = "_FAILURE"
            job_info = "{}\n{}".format(str(e), traceback.format_exc())

    def run_pipeline(self, relevance_dataset=None):
        """
        Run the pipeline to train, evaluate and save the model.

        Parameters
        ----------
        relevance_dataset: RelevanceDataset
            RelevanceDataset used for running the pipeline. If none, the relevance dataset will be created.

        Returns
        -------
        dict
            Experiment tracking dictionary with metrics and metadata for the run.
            Used for model selection and hyperparameter optimization

        Notes
        -----
        Also populates a experiment tracking dictionary containing
        the metadata, model architecture and metrics generated by the model
        """
        experiment_tracking_dict = dict()
        try:
            job_status = "_SUCCESS"
            job_info = ""
            train_metrics = dict()
            test_metrics = dict()

            # Build dataset
            if not relevance_dataset:
                relevance_dataset = self.get_relevance_dataset()
                self.logger.info("Relevance Dataset created")

            # Build model
            relevance_model = self.get_relevance_model()
            self.logger.info("Relevance Model created successfully")

            if self.args.execution_mode in {
                ExecutionModeKey.TRAIN_INFERENCE_EVALUATE,
                ExecutionModeKey.TRAIN_EVALUATE,
                ExecutionModeKey.TRAIN_INFERENCE,
                ExecutionModeKey.TRAIN_ONLY,
            }:

                # Train
                train_metrics = relevance_model.fit(
                    dataset=relevance_dataset,
                    num_epochs=self.args.num_epochs,
                    models_dir=self.models_dir_local,
                    logs_dir=self.logs_dir_local,
                    logging_frequency=self.args.logging_frequency,
                    monitor_metric=self.args.monitor_metric,
                    monitor_mode=self.args.monitor_mode,
                    patience=self.args.early_stopping_patience,
                )

            if self.args.execution_mode in {
                ExecutionModeKey.TRAIN_INFERENCE_EVALUATE,
                ExecutionModeKey.TRAIN_EVALUATE,
                ExecutionModeKey.EVALUATE_ONLY,
                ExecutionModeKey.INFERENCE_EVALUATE,
                ExecutionModeKey.INFERENCE_EVALUATE_RESAVE,
                ExecutionModeKey.EVALUATE_RESAVE,
            }:

                # Evaluate
                _, _, test_metrics = relevance_model.evaluate(
                    test_dataset=relevance_dataset.test,
                    inference_signature=self.args.inference_signature,
                    logging_frequency=self.args.logging_frequency,
                    group_metrics_min_queries=self.args.group_metrics_min_queries,
                    logs_dir=self.logs_dir_local,
                    compute_intermediate_stats=self.args.compute_intermediate_stats,
                )

            if self.args.execution_mode in {
                ExecutionModeKey.TRAIN_INFERENCE_EVALUATE,
                ExecutionModeKey.TRAIN_INFERENCE,
                ExecutionModeKey.INFERENCE_EVALUATE,
                ExecutionModeKey.INFERENCE_ONLY,
                ExecutionModeKey.INFERENCE_EVALUATE_RESAVE,
                ExecutionModeKey.INFERENCE_RESAVE,
            }:

                # Predict relevance scores
                relevance_model.predict(
                    test_dataset=relevance_dataset.test,
                    inference_signature=self.args.inference_signature,
                    additional_features={},
                    logs_dir=self.logs_dir_local,
                    logging_frequency=self.args.logging_frequency,
                )

            # Write experiment details to experiment tracking dictionary
            # Add command line script arguments
            experiment_tracking_dict.update(vars(self.args))

            # Add feature config information
            experiment_tracking_dict.update(
                self.feature_config.get_hyperparameter_dict())

            # Add train and test metrics
            experiment_tracking_dict.update(train_metrics)
            experiment_tracking_dict.update(test_metrics)

            # Add optimizer and lr schedule
            if self.args.execution_mode not in {ExecutionModeKey.EVALUATE_ONLY}:
                experiment_tracking_dict.update(relevance_model.model.optimizer.get_config())

            # Save model
            # NOTE: Model will be saved with the latest serving signatures
            if self.args.execution_mode in {
                ExecutionModeKey.TRAIN_INFERENCE_EVALUATE,
                ExecutionModeKey.TRAIN_EVALUATE,
                ExecutionModeKey.TRAIN_INFERENCE,
                ExecutionModeKey.TRAIN_ONLY,
                ExecutionModeKey.INFERENCE_EVALUATE_RESAVE,
                ExecutionModeKey.EVALUATE_RESAVE,
                ExecutionModeKey.INFERENCE_RESAVE,
                ExecutionModeKey.RESAVE_ONLY,
            }:
                # Save model
                relevance_model.save(
                    models_dir=self.models_dir_local,
                    preprocessing_keys_to_fns={},
                    postprocessing_fn=None,
                    required_fields_only=not self.args.use_all_fields_at_inference,
                    pad_sequence=self.args.pad_sequence_at_inference,
                    dataset=relevance_dataset,
                    experiment_details=experiment_tracking_dict
                )


            # temperature scaling
            if self.args.execution_mode in {
                ExecutionModeKey.TRAIN_INFERENCE_EVALUATE,
                ExecutionModeKey.TRAIN_EVALUATE,
                ExecutionModeKey.TRAIN_INFERENCE,
                ExecutionModeKey.TRAIN_ONLY,
                ExecutionModeKey.INFERENCE_EVALUATE_RESAVE,
                ExecutionModeKey.EVALUATE_RESAVE,
                ExecutionModeKey.INFERENCE_RESAVE,
            }:
                if CalibrationKey.CALIBRATION in self.model_config:
                    if self.model_config[CalibrationKey.CALIBRATION]['key'] == \
                            CalibrationKey.TEMPERATURE_SCALING:
                        kwargs = self.model_config[CalibrationKey.CALIBRATION][
                            CalibrationKey.ARGS] if CalibrationKey.ARGS in self.model_config[
                            CalibrationKey.CALIBRATION] else {}

                        results = relevance_model.calibrate(relevance_dataset=relevance_dataset,
                                                            logger=self.logger,
                                                            logs_dir_local=self.logs_dir_local,
                                                            **kwargs)

                        experiment_tracking_dict.update({CalibrationKey.TEMPERATURE:
                                                             results.position[0]})
                        # replacing the existing keras functional API model with the model with
                        # temperature scaling layer
                        relevance_model.add_temperature_layer(results.position[0])
                        # saving calibrated (with temperature scaling layer) model
                        relevance_model.save(
                            models_dir=self.models_dir_local,
                            preprocessing_keys_to_fns={},
                            postprocessing_fn=None,
                            required_fields_only=not self.args.use_all_fields_at_inference,
                            pad_sequence=self.args.pad_sequence_at_inference,
                            sub_dir="final_calibrated",
                            dataset=relevance_dataset,
                            experiment_details=experiment_tracking_dict
                        )

            job_info = pd.DataFrame.from_dict(
                experiment_tracking_dict, orient="index", columns=["value"]
            ).to_csv()

        except Exception as e:
            self.logger.error(
                "!!! Error Training Model: !!!\n{}".format(str(e)))
            traceback.print_exc()
            job_status = "_FAILURE"
            job_info = "{}\n{}".format(str(e), traceback.format_exc())

        # Finish
        self.finish(job_status, job_info)

        return experiment_tracking_dict

    def pre_processing_step(self):
        """
        Performs arbitrary pre-processing steps such as copying or transforming data that the rest of the code can not
        accommodate. It serves as a placeholder without an explicit implementation (returns self) in the base pipeline.
        We expect that users can extend it in their custom pipelines.
        """
        return self

    def post_training_step(self):
        """
        Performs arbitrary post-training steps such as copying or transforming data that the rest of the code can not
        accommodate. It serves as a placeholder without an explicit implementation (returns self) in the base pipeline.
        We expect that users can extend it in their custom pipelines.
        """
        return self

    def finish(self, job_status, job_info):
        """
        Wrap up the model training pipeline.
        Performs the following actions
            - save a job status file as _SUCCESS or _FAILURE to indicate job status.
            - delete temp data and models directories
            - if using spark IO, transfers models and logs directories to HDFS location from local directories
            - log overall run time of ml4ir job

        Parameters
        ----------
        job_status : str
            Tuple with first element _SUCCESS or _FAILURE
            second element
        job_info : str
            for _SUCCESS, is experiment tracking metrics and metadata
            for _FAILURE, is stacktrace of failure
        """
        # Write job status to file
        with open(os.path.join(self.logs_dir_local, job_status), "w") as f:
            f.write(job_info)

        # Delete temp data directories
        if self.data_format == DataFormatKey.CSV and self.args.kfold <= 1:
            self.local_io.rm_dir(os.path.join(self.data_dir_local, "tfrecord"))
        self.local_io.rm_dir(DefaultDirectoryKey.TEMP_DATA)
        self.local_io.rm_dir(DefaultDirectoryKey.TEMP_MODELS)

        if self.args.file_handler == FileHandlerKey.SPARK:
            # Copy logs and models to HDFS
            self.file_io.copy_to_hdfs(
                self.models_dir_local, self.models_dir, overwrite=True)
            self.file_io.copy_to_hdfs(
                self.logs_dir_local, self.logs_dir, overwrite=True)

        self.logger.info("Running post-training step.")
        self.post_training_step()
        self.logger.info("Post-training step done.")

        e = int(time.time() - self.start_time)
        self.logger.info(
            "Done! Elapsed time: {:02d}:{:02d}:{:02d}".format(
                e // 3600, (e % 3600 // 60), e % 60)
        )

        return self


def main(argv):
    # Define args
    args = get_args(argv)

    # Initialize Relevance Pipeline and run in train/inference mode
    rp = RelevancePipeline(args=args)
    rp.run()


if __name__ == "__main__":
    main(sys.argv[1:])<|MERGE_RESOLUTION|>--- conflicted
+++ resolved
@@ -5,15 +5,17 @@
 import traceback
 import sys
 import time
+import ast
 from argparse import Namespace
 from logging import Logger
 import pathlib
-from typing import List
+from typing import List, Union, Type, Optional
 import copy
 
 import tensorflow as tf
 import numpy as np
 import pandas as pd
+from tensorflow.keras.metrics import Metric
 
 from ml4ir.base.config.parse_args import get_args
 from ml4ir.base.config.dynamic_args import override_with_dynamic_args
@@ -24,6 +26,10 @@
 from ml4ir.base.data.relevance_dataset import RelevanceDataset
 from ml4ir.base.data.kfold_relevance_dataset import KfoldRelevanceDataset
 from ml4ir.base.model.relevance_model import RelevanceModel
+from ml4ir.base.model.losses.loss_base import RelevanceLossBase
+from ml4ir.base.model.scoring.scoring_model import RelevanceScorer
+from ml4ir.base.model.scoring.interaction_model import InteractionModel, UnivariateInteractionModel
+from ml4ir.base.model.optimizers.optimizer import get_optimizer
 from ml4ir.base.config.keys import DataFormatKey
 from ml4ir.base.config.keys import ExecutionModeKey
 from ml4ir.base.config.keys import DefaultDirectoryKey
@@ -61,34 +67,19 @@
 
         # Setup directories
         self.local_io = LocalIO()
-<<<<<<< HEAD
-=======
+
         if self.args.file_handler == FileHandlerKey.SPARK:
             self.models_dir = os.path.join(self.args.models_dir, self.run_id)
             self.logs_dir = os.path.join(self.args.logs_dir, self.run_id)
             self.data_dir = self.args.data_dir
->>>>>>> 582db501
-
-        self.models_dir = self.models_dir_local = os.path.join(self.args.models_dir, self.run_id)
-        self.logs_dir = self.logs_dir_local = os.path.join(self.args.logs_dir, self.run_id)
-        self.data_dir = self.data_dir_local = self.args.data_dir
-
-        if self.args.file_handler == FileHandlerKey.SPARK:
-            self.models_dir_local = os.path.join(
-                DefaultDirectoryKey.MODELS, self.run_id)
-            self.logs_dir_local = os.path.join(
-                DefaultDirectoryKey.LOGS, self.run_id)
-            self.data_dir_local = os.path.join(
-                DefaultDirectoryKey.TEMP_DATA, os.path.basename(self.data_dir)
-            )
-<<<<<<< HEAD
-=======
+
+            self.models_dir_local = os.path.join(DefaultDirectoryKey.MODELS, self.run_id)
+            self.logs_dir_local = os.path.join(DefaultDirectoryKey.LOGS, self.run_id)
+            self.data_dir_local = os.path.join(DefaultDirectoryKey.TEMP_DATA, os.path.basename(self.data_dir))
         else:
-            self.models_dir = self.models_dir_local = os.path.join(
-                self.args.models_dir, self.run_id)
+            self.models_dir = self.models_dir_local = os.path.join(self.args.models_dir, self.run_id)
             self.logs_dir = self.logs_dir_local = os.path.join(self.args.logs_dir, self.run_id)
             self.data_dir = self.data_dir_local = self.args.data_dir
->>>>>>> 582db501
 
         # Setup logging
         self.local_io.make_directory(self.logs_dir_local, clear_dir=True)
@@ -251,8 +242,7 @@
             logger=self.logger,
             non_zero_features_only=self.non_zero_features_only,
             keep_additional_info=self.keep_additional_info,
-            output_name=self.args.output_name,
-            aux_output_name=self.args.aux_output_name,
+            output_name=self.args.output_name
         )
 
         return relevance_dataset
@@ -306,8 +296,7 @@
             num_folds=num_folds,
             include_testset_in_kfold=include_testset_in_kfold,
             read_data_sets=read_data_sets,
-            output_name=self.args.output_name,
-            aux_output_name=self.args.aux_output_name,
+            output_name=self.args.output_name
         )
 
         return relevance_dataset
@@ -322,27 +311,108 @@
         """
         raise NotImplementedError
 
+    def get_loss(self):
+        """
+        Get the primary loss function to be used with the RelevanceModel
+
+        Returns
+        -------
+        RelevanceLossBase object
+        """
+        raise NotImplementedError
+
+    def get_aux_loss(self):
+        """
+        Get the auxiliary loss function to be used with the RelevanceModel
+
+        Returns
+        -------
+        RelevanceLossBase object
+        """
+        raise NotImplementedError
+
+    def get_metrics(self) -> List[Union[Type[Metric], str]]:
+        """
+        Get the list of keras metrics to be used with the RelevanceModel
+
+        Returns
+        -------
+        list of keras Metric objects
+        """
+        raise NotImplementedError
+
     def get_relevance_model(self, feature_layer_keys_to_fns={}) -> RelevanceModel:
         """
-        Creates RelevanceModel that can be used for training and evaluating
-
+        Creates a RankingModel that can be used for training and evaluating
         Parameters
         ----------
         feature_layer_keys_to_fns : dict of (str, function)
             dictionary of function names mapped to tensorflow compatible
             function definitions that can now be used in the InteractionModel
             as a feature function to transform input features
-
-        Returns
-        -------
-        `RelevanceModel`
-            RelevanceModel that can be used for training and evaluating
-
+        Returns
+        -------
+        `RankingModel`
+            RankingModel that can be used for training and evaluating
+            a ranking model
         Notes
         -----
         Override this method to create custom loss, scorer, model objects
         """
-        raise NotImplementedError
+
+        # Define interaction model
+        interaction_model: InteractionModel = UnivariateInteractionModel(
+            feature_config=self.feature_config,
+            feature_layer_keys_to_fns=feature_layer_keys_to_fns,
+            tfrecord_type=self.tfrecord_type,
+            max_sequence_size=self.args.max_sequence_size,
+            file_io=self.file_io,
+        )
+
+        # Define loss object from loss key
+        loss: RelevanceLossBase = self.get_loss()
+
+        # Define auxiliary loss object
+        aux_loss: Optional[RelevanceLossBase] = None
+        if self.args.aux_loss_weight > 0:
+            aux_loss = self.get_aux_loss()
+
+        # Define scorer
+        scorer: RelevanceScorer = RelevanceScorer(
+            feature_config=self.feature_config,
+            model_config=self.model_config,
+            interaction_model=interaction_model,
+            loss=loss,
+            aux_loss=aux_loss,
+            aux_loss_weight=self.args.aux_loss_weight,
+            output_name=self.args.output_name,
+            logger=self.logger,
+            file_io=self.file_io,
+            logs_dir=self.logs_dir_local
+        )
+
+        # Define metrics objects from metrics keys
+        metrics: List[Union[Type[Metric], str]] = self.get_metrics()
+
+        optimizer: Optimizer = get_optimizer(model_config=self.model_config)
+
+        # Combine the above to define a RelevanceModel
+        relevance_model: RelevanceModel = self.get_relevance_model_cls()(
+            feature_config=self.feature_config,
+            tfrecord_type=self.tfrecord_type,
+            scorer=scorer,
+            metrics=metrics,
+            optimizer=optimizer,
+            model_file=self.model_file,
+            initialize_layers_dict=ast.literal_eval(self.args.initialize_layers_dict),
+            freeze_layers_list=ast.literal_eval(self.args.freeze_layers_list),
+            compile_keras_model=self.args.compile_keras_model,
+            output_name=self.args.output_name,
+            file_io=self.local_io,
+            logger=self.logger,
+        )
+
+        return relevance_model
 
     def create_pipeline_for_kfold(self, args):
         raise NotImplementedError
