from tensorflow import saved_model


class Key:
    """Base class for Keys"""

    @classmethod
    def get_all_keys(cls):
        keys = list()
        for attr in dir(cls):
            if not callable(getattr(cls, attr)):
                if not attr.startswith("__"):
                    keys.append(cls.__dict__[attr])

        return keys


class ArchitectureKey(Key):
    """Model architecture keys"""

    DNN = "dnn"
    LINEAR = "linear"
    RNN = "rnn"
<<<<<<< HEAD
    SET_RANK = "set_rank"
=======
>>>>>>> c8e625d3
    AUTO_DAG_NETWORK = "auto-dag-network"


class OptimizerKey(Key):
    """Model optimizer keys"""

    ADAM = "adam"
    ADAGRAD = "adagrad"
    NADAM = "nadam"
    SGD = "sgd"
    RMS_PROP = "rms_prop"

class LearningRateScheduleKey(Key):
    """Learning rate schedule keys"""

    EXPONENTIAL = "exponential"
    CYCLIC = "cyclic"
    CONSTANT = 'constant'
    REDUCE_LR_ON_PLATEAU = 'reduce_lr_on_plateau'

class CyclicLearningRateType(Key):
    """Cyclic learning rate schedule type keys"""

    TRIANGULAR = "triangular"
    TRIANGULAR2 = "triangular2"
    EXPONENTIAL = "exponential"


class DataFormatKey(Key):
    """Data Format keys"""

    CSV = "csv"
    TFRECORD = "tfrecord"
    RANKLIB = "ranklib"


class DataSplitKey(Key):
    """Data Split keys"""

    TRAIN = "train"
    VALIDATION = "validation"
    TEST = "test"


class TFRecordTypeKey(Key):
    """Example or SequenceExample"""

    EXAMPLE = "example"
    SEQUENCE_EXAMPLE = "sequence_example"


class SequenceExampleTypeKey(Key):
    """Type of data in TFRecord SequenceExample protobuf"""

    SEQUENCE = "sequence"
    CONTEXT = "context"


class ExecutionModeKey(Key):
    """Type of execution mode for the pipeline"""

    TRAIN_EVALUATE = "train_evaluate"
    TRAIN_ONLY = "train_only"
    INFERENCE_ONLY = "inference_only"
    EVALUATE_ONLY = "evaluate_only"
    INFERENCE_EVALUATE = "inference_evaluate"
    TRAIN_INFERENCE_EVALUATE = "train_inference_evaluate"
    TRAIN_INFERENCE = "train_inference"
    INFERENCE_RESAVE = "inference_resave"
    EVALUATE_RESAVE = "evaluate_resave"
    INFERENCE_EVALUATE_RESAVE = "inference_evaluate_resave"
    RESAVE_ONLY = "resave_only"


class ServingSignatureKey(Key):
    """Serving signature names"""

    DEFAULT = saved_model.DEFAULT_SERVING_SIGNATURE_DEF_KEY
    TFRECORD = "serving_tfrecord"


class EncodingTypeKey(Key):
    """Types of embeddings"""

    BILSTM = "bilstm"
    CNN = "cnn"


class DefaultDirectoryKey(Key):
    """Default directory paths"""

    MODELS = "models"
    LOGS = "logs"
    DATA = "data"
    TEMP_DATA = "data/temp"
    TEMP_MODELS = "models/temp"


class FileHandlerKey(Key):
    """File handler type"""

    LOCAL = "local"
    SPARK = "spark"


class CalibrationKey(Key):
    CALIBRATION = "calibration"
    TEMPERATURE_SCALING = "temperature_scaling"
    TEMPERATURE = "temperature"
    ARGS = "args"


class PipelineType(Key):
    RANKING_PIPELINE = "RankingPipeline"
    CLASSIFICATION_PIPELINE = "ClassificationPipeline"


class FeatureTypeKey(Key):
    """Type of feature"""
    TRAIN = "train"  # Features used as inputs to the network architecture
    METADATA = "metadata"  # Features used as metadata to learn the weights
    MASK = "mask"
    LOGITS = "logits"
    SCORES = "scores"
    AUX_LABEL = "aux_label"


class VocabularyInfoArgsKey(Key):
    """Argument values for fetching vocabulary from a file using get_vocabulary_info()"""
    VOCABULARY_FILE = "vocabulary_file"
    KEY = "key"
    ID = "id"
    DEFAULT_VALUE = "default_value"
    MAX_LENGTH = "max_length"
    DROPOUT_RATE = "dropout_rate"<|MERGE_RESOLUTION|>--- conflicted
+++ resolved
@@ -21,11 +21,8 @@
     DNN = "dnn"
     LINEAR = "linear"
     RNN = "rnn"
-<<<<<<< HEAD
+    AUTO_DAG_NETWORK = "auto-dag-network"
     SET_RANK = "set_rank"
-=======
->>>>>>> c8e625d3
-    AUTO_DAG_NETWORK = "auto-dag-network"
 
 
 class OptimizerKey(Key):
