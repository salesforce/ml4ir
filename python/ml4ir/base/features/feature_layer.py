import tensorflow as tf
from tensorflow.keras import layers

from ml4ir.base.features.feature_config import FeatureConfig
from ml4ir.base.config.keys import SequenceExampleTypeKey
from ml4ir.base.config.keys import TFRecordTypeKey
from ml4ir.base.features.feature_fns.sequence import BytesSequenceToEncodingBiLSTM
from ml4ir.base.features.feature_fns.sequence import Global1dPooling
from ml4ir.base.features.feature_fns.categorical import CategoricalEmbeddingToEncodingBiLSTM
from ml4ir.base.features.feature_fns.categorical import CategoricalEmbeddingWithHashBuckets
from ml4ir.base.features.feature_fns.categorical import CategoricalEmbeddingWithIndices
from ml4ir.base.features.feature_fns.categorical import CategoricalEmbeddingWithVocabularyFile
from ml4ir.base.features.feature_fns.categorical import CategoricalIndicatorWithVocabularyFile
from ml4ir.base.features.feature_fns.categorical import CategoricalEmbeddingWithVocabularyFileAndDropout
from ml4ir.base.features.feature_fns.tf_native import TFNativeOpLayer
from ml4ir.base.io.file_io import FileIO


class FeatureLayerMap:
    """Class defining mapping from keys to feature layer functions"""

    def __init__(self):
        """
        Define ml4ir's predefined feature transformation functions
        """
        self.key_to_fn = {
            BytesSequenceToEncodingBiLSTM.LAYER_NAME: BytesSequenceToEncodingBiLSTM,
            Global1dPooling.LAYER_NAME: Global1dPooling,
            CategoricalEmbeddingToEncodingBiLSTM.LAYER_NAME: CategoricalEmbeddingToEncodingBiLSTM,
            CategoricalEmbeddingWithHashBuckets.LAYER_NAME: CategoricalEmbeddingWithHashBuckets,
            CategoricalEmbeddingWithIndices.LAYER_NAME: CategoricalEmbeddingWithIndices,
            CategoricalEmbeddingWithVocabularyFile.LAYER_NAME: CategoricalEmbeddingWithVocabularyFile,
            CategoricalEmbeddingWithVocabularyFileAndDropout.LAYER_NAME: CategoricalEmbeddingWithVocabularyFileAndDropout,
            CategoricalIndicatorWithVocabularyFile.LAYER_NAME: CategoricalIndicatorWithVocabularyFile,
            TFNativeOpLayer.LAYER_NAME: TFNativeOpLayer
        }

    def add_fn(self, key, fn):
        """
        Add custom new function to the FeatureLayerMap

        Parameters
        ----------
        key : str
            name of the feature transformation function
        fn : tf.function
            tensorflow function that transforms input features
        """

        self.key_to_fn[key] = fn

    def add_fns(self, keys_to_fns_dict):
        """
        Add custom new functions to the FeatureLayerMap

        Parameters
        ----------
        keykeys_to_fns_dict : dict
            Dictionary with name and definition of custom
            tensorflow functions that transform input features
        """
        self.key_to_fn.update(keys_to_fns_dict)

    def get_fns(self):
        """
        Get all feature transformation functions

        Returns
        -------
        dict
            Dictionary of feature transformation functions
        """
        return self.key_to_fn

    def get_fn(self, key):
        """
        Get feature transformation function using the key

        Parameters
        ----------
        key : str
            Name of the feature transformation function to be fetched

        Returns
        -------
        tf.function
            Feature transformation function
        """
        return self.key_to_fn.get(key)

    def pop_fn(self, key):
        """
        Get feature transformation function using the key and remove
        from FeatureLayerMap

        Parameters
        ----------
        key : str
            Name of the feature transformation function to be fetched

        Returns
        -------
        tf.function
            Feature transformation function
        """
<<<<<<< HEAD
        self.key_to_fn.pop(key)
=======
        self.key_to_fn.pop(key)


def define_feature_layer(
    feature_config: FeatureConfig,
    tfrecord_type: str,
    feature_layer_map: FeatureLayerMap,
    file_io: FileIO,
):
    """
    Defines a feature layer function that works on keras.Inputs

    Parameters
    ----------
    feature_config : `FeatureConfig` object
        FeatureConfig object that defines the feature transformation
        function to be applied to each feature
    tfrecord_type : {"example", "sequence_example"}
        String defining the TFRecord type of the data
    feature_layer_map : `FeatureLayerMap`
        `FeatureLayerMap` object mapping custom function names to function definition

    Returns
    -------
        tensorflow op that is the feature layer by collecting all the
        feature transformation functions assigned to the respective
        keras.Inputs features as specified by the FeatureConfig

    Notes
    -----
    Use feature_layer_map to define custom functions when using ml4ir as a library
    """

    def feature_layer_op(inputs):
        """
        Apply feature transformation functions and reshape the input
        feature tensors as specified by the FeatureConfig
        """
        train_features = dict()
        metadata_features = dict()

        # Define a dynamic tensor tiling shape
        # NOTE: Can not be hardcoded as we allow for varying sequence_size at inference time
        if tfrecord_type == TFRecordTypeKey.SEQUENCE_EXAMPLE:
            train_tile_shape = tf.shape(
                tf.expand_dims(
                    tf.expand_dims(tf.gather(inputs["mask"], indices=0), axis=0), axis=-1
                )
            )
            metadata_tile_shape = tf.shape(
                tf.expand_dims(tf.gather(inputs["mask"], indices=0), axis=0)
            )

        # Note we exclude only label. Aux label is included as metadata
        for feature_info in feature_config.get_all_features(include_label=False):
            feature_node_name = feature_info.get("node_name", feature_info["name"])
            feature_layer_info = feature_info["feature_layer_info"]
            feature_tensor = inputs[feature_node_name]

            if "fn" in feature_layer_info:
                feature_fn = feature_layer_map.get_fn(feature_layer_info["fn"])
                if not feature_fn:
                    raise RuntimeError(
                        "Unsupported feature function: {}".format(feature_layer_info["fn"])
                    )
                feature_tensor = feature_fn(
                    feature_tensor=feature_tensor, feature_info=feature_info, file_io=file_io
                )
            elif feature_info["trainable"]:
                # Default feature layer
                feature_tensor = tf.expand_dims(feature_tensor, axis=-1, name="{}_expanded".format(feature_node_name))

            """
            NOTE: If the trainable feature is of type context, then we tile/duplicate
            the values for all examples of the sequence
            """
            if (
                tfrecord_type == TFRecordTypeKey.SEQUENCE_EXAMPLE
                and feature_info["tfrecord_type"] == SequenceExampleTypeKey.CONTEXT
            ):
                if feature_info["trainable"]:
                    feature_tensor = tf.tile(feature_tensor, train_tile_shape)
                else:
                    feature_tensor = tf.tile(feature_tensor, metadata_tile_shape)

            if feature_info["trainable"]:
                train_features[feature_node_name] = tf.cast(feature_tensor, tf.float32)
            else:
                if feature_info["dtype"] == tf.int64:
                    feature_tensor = tf.cast(feature_tensor, tf.float32)
                metadata_features[feature_node_name] = feature_tensor

        return train_features, metadata_features

    return feature_layer_op
>>>>>>> 582db501
<|MERGE_RESOLUTION|>--- conflicted
+++ resolved
@@ -1,19 +1,12 @@
-import tensorflow as tf
-from tensorflow.keras import layers
-
-from ml4ir.base.features.feature_config import FeatureConfig
-from ml4ir.base.config.keys import SequenceExampleTypeKey
-from ml4ir.base.config.keys import TFRecordTypeKey
-from ml4ir.base.features.feature_fns.sequence import BytesSequenceToEncodingBiLSTM
-from ml4ir.base.features.feature_fns.sequence import Global1dPooling
 from ml4ir.base.features.feature_fns.categorical import CategoricalEmbeddingToEncodingBiLSTM
 from ml4ir.base.features.feature_fns.categorical import CategoricalEmbeddingWithHashBuckets
 from ml4ir.base.features.feature_fns.categorical import CategoricalEmbeddingWithIndices
 from ml4ir.base.features.feature_fns.categorical import CategoricalEmbeddingWithVocabularyFile
+from ml4ir.base.features.feature_fns.categorical import CategoricalEmbeddingWithVocabularyFileAndDropout
 from ml4ir.base.features.feature_fns.categorical import CategoricalIndicatorWithVocabularyFile
-from ml4ir.base.features.feature_fns.categorical import CategoricalEmbeddingWithVocabularyFileAndDropout
+from ml4ir.base.features.feature_fns.sequence import BytesSequenceToEncodingBiLSTM
+from ml4ir.base.features.feature_fns.sequence import Global1dPooling
 from ml4ir.base.features.feature_fns.tf_native import TFNativeOpLayer
-from ml4ir.base.io.file_io import FileIO
 
 
 class FeatureLayerMap:
@@ -103,102 +96,4 @@
         tf.function
             Feature transformation function
         """
-<<<<<<< HEAD
-        self.key_to_fn.pop(key)
-=======
-        self.key_to_fn.pop(key)
-
-
-def define_feature_layer(
-    feature_config: FeatureConfig,
-    tfrecord_type: str,
-    feature_layer_map: FeatureLayerMap,
-    file_io: FileIO,
-):
-    """
-    Defines a feature layer function that works on keras.Inputs
-
-    Parameters
-    ----------
-    feature_config : `FeatureConfig` object
-        FeatureConfig object that defines the feature transformation
-        function to be applied to each feature
-    tfrecord_type : {"example", "sequence_example"}
-        String defining the TFRecord type of the data
-    feature_layer_map : `FeatureLayerMap`
-        `FeatureLayerMap` object mapping custom function names to function definition
-
-    Returns
-    -------
-        tensorflow op that is the feature layer by collecting all the
-        feature transformation functions assigned to the respective
-        keras.Inputs features as specified by the FeatureConfig
-
-    Notes
-    -----
-    Use feature_layer_map to define custom functions when using ml4ir as a library
-    """
-
-    def feature_layer_op(inputs):
-        """
-        Apply feature transformation functions and reshape the input
-        feature tensors as specified by the FeatureConfig
-        """
-        train_features = dict()
-        metadata_features = dict()
-
-        # Define a dynamic tensor tiling shape
-        # NOTE: Can not be hardcoded as we allow for varying sequence_size at inference time
-        if tfrecord_type == TFRecordTypeKey.SEQUENCE_EXAMPLE:
-            train_tile_shape = tf.shape(
-                tf.expand_dims(
-                    tf.expand_dims(tf.gather(inputs["mask"], indices=0), axis=0), axis=-1
-                )
-            )
-            metadata_tile_shape = tf.shape(
-                tf.expand_dims(tf.gather(inputs["mask"], indices=0), axis=0)
-            )
-
-        # Note we exclude only label. Aux label is included as metadata
-        for feature_info in feature_config.get_all_features(include_label=False):
-            feature_node_name = feature_info.get("node_name", feature_info["name"])
-            feature_layer_info = feature_info["feature_layer_info"]
-            feature_tensor = inputs[feature_node_name]
-
-            if "fn" in feature_layer_info:
-                feature_fn = feature_layer_map.get_fn(feature_layer_info["fn"])
-                if not feature_fn:
-                    raise RuntimeError(
-                        "Unsupported feature function: {}".format(feature_layer_info["fn"])
-                    )
-                feature_tensor = feature_fn(
-                    feature_tensor=feature_tensor, feature_info=feature_info, file_io=file_io
-                )
-            elif feature_info["trainable"]:
-                # Default feature layer
-                feature_tensor = tf.expand_dims(feature_tensor, axis=-1, name="{}_expanded".format(feature_node_name))
-
-            """
-            NOTE: If the trainable feature is of type context, then we tile/duplicate
-            the values for all examples of the sequence
-            """
-            if (
-                tfrecord_type == TFRecordTypeKey.SEQUENCE_EXAMPLE
-                and feature_info["tfrecord_type"] == SequenceExampleTypeKey.CONTEXT
-            ):
-                if feature_info["trainable"]:
-                    feature_tensor = tf.tile(feature_tensor, train_tile_shape)
-                else:
-                    feature_tensor = tf.tile(feature_tensor, metadata_tile_shape)
-
-            if feature_info["trainable"]:
-                train_features[feature_node_name] = tf.cast(feature_tensor, tf.float32)
-            else:
-                if feature_info["dtype"] == tf.int64:
-                    feature_tensor = tf.cast(feature_tensor, tf.float32)
-                metadata_features[feature_node_name] = feature_tensor
-
-        return train_features, metadata_features
-
-    return feature_layer_op
->>>>>>> 582db501
+        self.key_to_fn.pop(key)