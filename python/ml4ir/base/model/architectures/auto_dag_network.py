from __future__ import annotations

from logging import FileHandler
from pathlib import Path
from typing import List, Dict, Union, Type

import pygraphviz as pgv
import tensorflow as tf
from tensorflow import keras
from tensorflow.keras import layers

from ml4ir.base.config.keys import FeatureTypeKey
from ml4ir.base.features.feature_config import FeatureConfig
from ml4ir.base.io.file_io import FileIO


def get_layer_subclasses() -> Dict[str, Type[layers.Layer]]:
    """Get mapping of {subclass-name: subclass} for all derivative classes of keras.layers.Layer"""

    def full_class_name(cls):
        """
        Get {package_name}.{class_name}

        Examples:
            - keras: keras.layers.merge.Concatenate, keras.layers.core.dense.Dense
            - ml4ir: ml4ir.base.features.feature_fns.utils.VocabLookup,
                     ml4ir.applications.ranking.model.losses.listwise_losses.RankOneListNet
        """
        module = cls.__module__
        if module == "builtins":
            return cls.__qualname__  # avoid outputs like 'builtins.str'
        return f"{module}.{cls.__qualname__}"

    def get_sub_classes(cls):
        """DFS traversal to get all subclasses of `cls` class"""
        for subcls in cls.__subclasses__():
            if subcls not in subclasses:
                # Handles duplicates
                subclasses[full_class_name(subcls)] = subcls
                get_sub_classes(subcls)

    subclasses = {}
    get_sub_classes(layers.Layer)
    return subclasses


class CycleFoundException(Exception):
    """Thrown when a cycle is identified in a DAG"""
    pass


class LayerNode:
    """Defines a node in the `LayerGraph`"""

    def __init__(
            self,
            name: str,
            layer: layers.Layer = None,
            dependent_children: List[LayerNode] = None,
            inputs: List[str] = None,
            inputs_as_list: bool = False
    ):
        """
        Constructor to create a node

        Parameters
        ----------
        name: str
            Name of the node
        layer: instance of type tf.keras.layers.Layer
            Node operation, i.e. Layer for forward prop
        dependent_children: list of LayerNode
            All downstream nodes which depend on this node's output
        inputs: list of str
            All inputs to the `layer` to be passed during forward prop
        inputs_as_list: bool
            Boolean to indicate if the set of input tensors to the layer should be converted to list
        """
        self.name = name
        self.layer = layer
        self.dependent_children = dependent_children if dependent_children is not None else []
        self.inputs = inputs
        self.is_input_node = True if inputs is None else False
        self.inputs_as_list = inputs_as_list

    def __str__(self):
        """Get a readable representation of the node"""
        return f"{self.name}" if self.is_input_node else f"{self.name}\n[{self.layer.__class__.__qualname__}]"


class LayerGraph:
    """Defines a DAG of `LayerNode`"""

    def __init__(
            self,
            layer_ops: Dict[str, Union[str, bool, layers.Layer]],
            inputs: List[str]
    ):
        """
        Constructor to create a Graph. It creates a dependency graph and identifies the output node.

        Parameters
        ----------
        layer_ops: dict
            Dictionary which contains information for all the layer nodes in the graph. Expected schema:
            {
                "NodeName":  # Name of the layer node
                {
                    "inputs": ["InputNodeName1", "InputNodeName2"],  # Name of the input layer nodes for this layer
                    "op": keras.layers.Layer.ChildClass(),  # Layer instance which defines the operation of the node
                    "aslist": True  # If inputs to the "op" should be a list of tensors
                }
            }
        inputs: list of str
            All inputs to the model from the interaction model
        """
        self.nodes = self.create_nodes(layer_ops, inputs)
        self.create_dependency_graph()
        # TODO: Add graph visualization for easier debugging
        output_nodes = self.get_output_nodes()
        if len(output_nodes) == 0:
            raise CycleFoundException("No output nodes found because of cycle in DAG")
        elif len(output_nodes) > 1:
            raise NotImplementedError(f"1 output node expected, found {len(output_nodes)}: {output_nodes}")
        self.output_node = output_nodes[0]

    @staticmethod
    def create_nodes(layer_ops, input_names) -> Dict[str, LayerNode]:
        """
        Create all LayerNodes for the graph

        Parameters
        ----------
        layer_ops: dict
            Dictionary which contains information for all the layer nodes in the graph. Expected schema:
            {
                "name": "NodeName",  # Name of the layer node and layer
                "op": keras.layers.Layer.ChildClass(),  # Layer instance which defines the operation of the node
                "aslist": True  # If inputs to the "op" should be a list of tensors
            }
        input_names: list of str
            All inputs to the model from the interaction model

        Returns
        -------
        Dict[str, LayerNode]
            Dictionary mapping node name to LayerNode instance
        """
        return {
            **{
                name: LayerNode(
                    name=name,
                    layer=layer_op[AutoDagNetwork.OP_IDENTIFIER],
                    inputs=layer_op[AutoDagNetwork.INPUTS],
                    inputs_as_list=layer_op[AutoDagNetwork.INPUTS_AS_LIST]
                ) for name, layer_op in layer_ops.items()
            },
            **{name: LayerNode(name=name) for name in input_names}
        }

    def create_dependency_graph(self):
        """Create a dependency graph using the nodes and corresponding inputs"""
        for node_name, curr_node in self.nodes.items():
            if not curr_node.is_input_node:
                for input_node in curr_node.inputs:
                    self.nodes[input_node].dependent_children.append(curr_node)

    def get_node(self, name: str) -> LayerNode:
        """
        Get a list of all output nodes

        Parameters
        ----------
        name: str
            Name of the node to be retrieved

        Returns
        -------
        LayerNode
            LayerNode instance associated with `name`
        """
        return self.nodes[name]

    def get_output_nodes(self) -> List[LayerNode]:
        """Get a list of all output nodes"""
        # Nodes which do not have outgoing edges (no downstream dependencies), except the feature nodes
        return list(filter(lambda node: (not node.is_input_node) and (len(node.dependent_children) == 0),
                           self.nodes.values()))

    def topological_sort(self) -> List[LayerNode]:
        """
        Get the execution order of nodes such that all inputs to a layer is available for forward prop
        This method also ensures there are no cycles in the DAG. If a cycle is found, throws `CycleFoundException`
        """
        order = []
        path = set()
        visited = set()

        def dfs(node: LayerNode):
            nonlocal order, visited, path
            visited.add(node.name)
            for child in node.dependent_children:
                if child.name in path:
                    raise CycleFoundException("Cycle found in graph. Only DAGs are supported")
                if child.name not in visited:
                    path.add(child.name)
                    dfs(child)
                    path.remove(child.name)
            order.append(node)

        for node in self.nodes.values():
            if node.name not in visited:
                path.add(node.name)
                dfs(node)
                path.remove(node.name)

        return order[::-1]

    def visualize(self, path: str):
        """
        Utility function to visualize the DAG

        Parameters
        ----------
        path: str
            Path to the output visualization file
        """
        vis_graph = pgv.AGraph(directed=True)
        vis_graph.add_edges_from([
            (str(from_node), str(to_node))
            for from_node in self.nodes.values()
            for to_node in from_node.dependent_children
        ])
        vis_graph.draw(path, prog="dot")


class AutoDagNetwork(keras.Model):
    """DAG model architecture dynamically inferred from model config that maps features -> logits"""
    INPUTS = "inputs"
    INPUTS_AS_LIST = "aslist"
    LAYERS_IDENTIFIER = "layers"
    LAYER_TYPE = "type"
    NAME = "name"
    OP_IDENTIFIER = "op"
<<<<<<< HEAD
    TIED_WEIGHTS = "tie_weights"
    DEFAULT_VIZ_SAVE_PATH = "./"
    GRAPH_VIZ_FILE_NAME = "auto_dag_network.png"
=======
    LAYER_KWARGS = "args"
>>>>>>> e37ec9dc

    def __init__(
            self,
            model_config: dict,
            feature_config: FeatureConfig,
            file_io: FileIO,
            **kwargs
    ):
        """
        Initialize a dense neural network layer

        Parameters
        ----------
        model_config: dict
            Dictionary defining the dense architecture spec
        feature_config: FeatureConfig
            FeatureConfig defining how each input feature is used in the model
        file_io: FileIO
            File input output handler
        """
        super().__init__(**kwargs)

        self.file_io: FileIO = file_io
        self.model_config = model_config
        self.feature_config = feature_config

        # Get all available layers (including keras layers)
        self.available_layers = get_layer_subclasses()
        self.model_graph = self.define_architecture(model_config)

        # Get the first file handler for the logger
        file_handlers = [handler for handler in self.file_io.logger.handlers if isinstance(handler, FileHandler)]
        logging_dir = Path(file_handlers[0].baseFilename).parent if file_handlers else Path(self.DEFAULT_VIZ_SAVE_PATH)
        # Save the visualization in the logging directory
        viz_path = str(logging_dir / self.GRAPH_VIZ_FILE_NAME)
        self.model_graph.visualize(viz_path)
        self.file_io.log("Model DAG visualization saved to: %s", viz_path)

        self.execution_order: List[LayerNode] = self.model_graph.topological_sort()
        # The line below is important for tensorflow to register the available params for the model
        # An alternative is to do this in build()
        # If removed, no layers will be present in the AutoDagNetwork (in the model summary)
        self.register_layers: List[layers.Layer] = [layer_node.layer for layer_node in self.execution_order if
                                                    not layer_node.is_input_node]
        self.file_io.logger.info("Execution order: %s", self.execution_order)
        self.output_node = self.model_graph.output_node

    def instantiate_op(self, current_layer_type: str, current_layer_args: Dict) -> layers.Layer:
        """
        Create and return an instance of `current_layer_type` with `current_layer_args` params
        If `current_layer_type` is not found in the set of subclasses of keras.layers.Layer, throws KeyError

        Parameters
        ----------
        current_layer_type: str
            Refers to class name inheriting directly or indirectly from keras.layers.Layer to be instantiated
        current_layer_args: dict
            All the arguments from model config which are used as kwargs to current_layer_type instance

        Returns
        -------
        keras.layers.Layer
            Instance of current_layer_type
        """
        try:
            return self.available_layers[current_layer_type](**current_layer_args)
        except KeyError:
            self.file_io.logger.error("Layer type: '%s' is not supported or not found in %s",
                                      current_layer_type, str(self.available_layers))
            raise KeyError(f"Layer type: '{current_layer_type}' "
                           f"is not supported or not found in subclasses of keras.layers.Layer")

    def get_layer_op(
            self,
            layer_args: Dict,
            existing_op: layers.Layer = None
    ) -> Dict[str, Union[str, bool, layers.Layer]]:
        """
        Define the layer operation for a layer in the model config

        Parameters
        ----------
        layer_args: dict
            All the arguments from model config which are needed to define a layer op
        existing_op: instance of type keras.layers.Layer
            If specified, reuse the layer op

        Returns
        -------
        dict
            Dictionary with the layer instance, inputs required for the layer and the format of inputs to the layer
        """
        if existing_op.__class__.__name__ != layer_args[self.LAYER_TYPE].split(".")[-1]:
            raise TypeError(f"Cannot reuse existing layer of type {existing_op.__class__.__name__}. "
                            f"{layer_args[self.LAYER_TYPE]} is incompatible")
        return {
            self.INPUTS: layer_args[self.INPUTS],
<<<<<<< HEAD
            self.OP_IDENTIFIER: existing_op if existing_op
            else self.instantiate_op(layer_args[self.LAYER_TYPE],
                                     {k: v for k, v in layer_args.items()
                                      # Exclude items which aren't layer params
                                      if k not in {self.LAYER_TYPE, self.INPUTS_AS_LIST, self.INPUTS}}),
=======
            self.OP_IDENTIFIER: self.instantiate_op(layer_args[self.LAYER_TYPE], layer_args.get(self.LAYER_KWARGS, {})),
>>>>>>> e37ec9dc
            self.INPUTS_AS_LIST: layer_args.get(self.INPUTS_AS_LIST, False)
        }

    def define_architecture(self, model_config: dict) -> LayerGraph:
        """
        Convert the model from model_config to a LayerGraph

        Parameters
        ----------
        model_config: dict
            Model config parsed into a dictionary

        Returns
        -------
        LayerGraph
            Dependency DAG for the given model config
        """
        # Handle tied weights
        tied_weights = self.model_config.get(self.TIED_WEIGHTS, [])
        layer_group_mapper = {}
        for group_idx, tied_layers in enumerate(tied_weights):
            if len(tied_layers) < 2:
                raise ValueError(f"Expected at least 2 layers to tie weights, "
                                 f"found {len(tied_layers)} in: {tied_layers}")
            for layer_name in tied_layers:
                if layer_name in layer_group_mapper:
                    raise ValueError(f"Layer {layer_name} found in multiple tied weights lists:\n{tied_weights}")
                layer_group_mapper[layer_name] = group_idx
        group_layer_tracker = {}
        # Get layer ops
        layer_ops = {}
        for layer_args in model_config[self.LAYERS_IDENTIFIER]:
            layer_name = layer_args[self.NAME]
            if tied_weights:
                existing_op = group_layer_tracker.get(layer_group_mapper.get(layer_name, None), None)
                layer_ops[layer_name] = self.get_layer_op(layer_args, existing_op=existing_op)
                if not existing_op and layer_name in layer_group_mapper:
                    group_layer_tracker[layer_group_mapper[layer_name]] = layer_ops[layer_name][self.OP_IDENTIFIER]
            else:
                layer_ops[layer_name] = self.get_layer_op(layer_args)

        # Get all inputs
        # While sorting is not mandatory, I would advise not removing it for the sake of reproducibility
        inputs = sorted(set([input_name for layer_op in layer_ops.values()
                             for input_name in layer_op[self.INPUTS] if input_name not in layer_ops.keys()]))
        return LayerGraph(layer_ops, inputs)

    def call(self, inputs, training=None):
        """
        Perform the forward pass for the architecture layer

        Parameters
        ----------
        inputs: dict of dict of tensors
            Input feature tensors divided as train and metadata
        training: bool
            Boolean to indicate if the layer is used in training or inference mode

        Returns
        -------
        tf.Tensor
            Logits tensor computed with the forward pass of the architecture layer
        """
        train_features = inputs[FeatureTypeKey.TRAIN]

        # Do not modify the input
        outputs = {k: v for k, v in train_features.items()}

        # Pass features through all the layers of the Model
        for node in self.execution_order:
            # Input nodes don't need any execution
            if node.is_input_node:
                if node.name not in train_features:
                    raise KeyError(f"Input feature {node.name} cannot be found in the feature ops outputs")
            else:
                layer_input = {k: outputs[k] for k in node.inputs}
                if node.inputs_as_list or len(layer_input) == 1:
                    layer_input = list(layer_input.values())
                    if len(layer_input) == 1:
                        layer_input = layer_input[0]
                outputs[node.name] = node.layer(layer_input, training=training)

        # Collapse extra dimensions
        output_layer = self.output_node
        model_output = outputs[output_layer.name]
        if isinstance(output_layer.layer, layers.Dense) and (output_layer.layer.units == 1):
            scores = tf.squeeze(model_output, axis=-1)
        else:
            scores = model_output

        return scores<|MERGE_RESOLUTION|>--- conflicted
+++ resolved
@@ -242,13 +242,10 @@
     LAYER_TYPE = "type"
     NAME = "name"
     OP_IDENTIFIER = "op"
-<<<<<<< HEAD
+    LAYER_KWARGS = "args"
     TIED_WEIGHTS = "tie_weights"
     DEFAULT_VIZ_SAVE_PATH = "./"
     GRAPH_VIZ_FILE_NAME = "auto_dag_network.png"
-=======
-    LAYER_KWARGS = "args"
->>>>>>> e37ec9dc
 
     def __init__(
             self,
@@ -346,15 +343,9 @@
                             f"{layer_args[self.LAYER_TYPE]} is incompatible")
         return {
             self.INPUTS: layer_args[self.INPUTS],
-<<<<<<< HEAD
             self.OP_IDENTIFIER: existing_op if existing_op
             else self.instantiate_op(layer_args[self.LAYER_TYPE],
-                                     {k: v for k, v in layer_args.items()
-                                      # Exclude items which aren't layer params
-                                      if k not in {self.LAYER_TYPE, self.INPUTS_AS_LIST, self.INPUTS}}),
-=======
-            self.OP_IDENTIFIER: self.instantiate_op(layer_args[self.LAYER_TYPE], layer_args.get(self.LAYER_KWARGS, {})),
->>>>>>> e37ec9dc
+                                      layer_args.get(self.LAYER_KWARGS, {})),
             self.INPUTS_AS_LIST: layer_args.get(self.INPUTS_AS_LIST, False)
         }
 
