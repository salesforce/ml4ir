from __future__ import annotations

from logging import FileHandler
from pathlib import Path
<<<<<<< HEAD
from typing import List, Dict, Union, Type
=======
from typing import List, Dict, Union, Type, Optional

try:
    import pygraphviz as pgv
except ImportError:
    pgv = None
>>>>>>> 8ec20796

try:
    import pygraphviz as pgv
except ImportError:
    pgv = None

import tensorflow as tf
from tensorflow import keras
from tensorflow.keras import layers

from ml4ir.base.config.keys import FeatureTypeKey
from ml4ir.base.features.feature_config import FeatureConfig
from ml4ir.base.io.file_io import FileIO


def get_layer_subclasses() -> Dict[str, Type[layers.Layer]]:
    """Get mapping of {subclass-name: subclass} for all derivative classes of keras.layers.Layer"""

    def full_class_name(cls):
        """
        Get {package_name}.{class_name}

        Examples:
            - keras: keras.layers.merge.Concatenate, keras.layers.core.dense.Dense
            - ml4ir: ml4ir.base.features.feature_fns.utils.VocabLookup,
                     ml4ir.applications.ranking.model.losses.listwise_losses.RankOneListNet
        """
        module = cls.__module__
        if module == "builtins":
            return cls.__qualname__  # avoid outputs like 'builtins.str'
        return f"{module}.{cls.__qualname__}"

    def get_sub_classes(cls):
        """DFS traversal to get all subclasses of `cls` class"""
        for subcls in cls.__subclasses__():
            if subcls not in subclasses:
                # Handles duplicates
                subclasses[full_class_name(subcls)] = subcls
                get_sub_classes(subcls)

    subclasses = {}
    get_sub_classes(layers.Layer)
    return subclasses


class CycleFoundException(Exception):
    """Thrown when a cycle is identified in a DAG"""
    pass


class LayerNode:
    """Defines a node in the `LayerGraph`"""

    def __init__(
            self,
            name: str,
            layer: layers.Layer = None,
            dependent_children: List[LayerNode] = None,
            inputs: List[str] = None,
            inputs_as_list: bool = False
    ):
        """
        Constructor to create a node

        Parameters
        ----------
        name: str
            Name of the node
        layer: instance of type tf.keras.layers.Layer
            Node operation, i.e. Layer for forward prop
        dependent_children: list of LayerNode
            All downstream nodes which depend on this node's output
        inputs: list of str
            All inputs to the `layer` to be passed during forward prop
        inputs_as_list: bool
            Boolean to indicate if the set of input tensors to the layer should be converted to list
        """
        self.name = name
        self.layer = layer
        self.dependent_children = dependent_children if dependent_children is not None else []
        self.inputs = inputs
        self.is_input_node = True if inputs is None else False
        self.inputs_as_list = inputs_as_list

    def __str__(self):
        """Get a readable representation of the node"""
        return f"{self.name}" if self.is_input_node else f"{self.name}\n[{self.layer.__class__.__qualname__}]"


class LayerGraph:
    """Defines a DAG of `LayerNode`"""

    def __init__(
            self,
            layer_ops: Dict[str, Union[str, bool, layers.Layer]],
            inputs: List[str],
            visualization_path: str = None
    ):
        """
        Constructor to create a Graph. It creates a dependency graph and identifies the output node.

        Parameters
        ----------
        layer_ops: dict
            Dictionary which contains information for all the layer nodes in the graph. Expected schema:
            {
                "NodeName":  # Name of the layer node
                {
                    "inputs": ["InputNodeName1", "InputNodeName2"],  # Name of the input layer nodes for this layer
                    "op": keras.layers.Layer.ChildClass(),  # Layer instance which defines the operation of the node
                    "aslist": True  # If inputs to the "op" should be a list of tensors
                }
            }
        inputs: list of str
            All inputs to the model from the interaction model
        """
        self.nodes = self.create_nodes(layer_ops, inputs)
        self.create_dependency_graph()
<<<<<<< HEAD
        if visualization_path:
            self.visualize(visualization_path)
=======
>>>>>>> 8ec20796
        output_nodes = self.get_output_nodes()
        if len(output_nodes) == 0:
            raise CycleFoundException("No output nodes found because of cycle in DAG")
        elif len(output_nodes) > 1:
            raise NotImplementedError(f"1 output node expected, found {len(output_nodes)}: {output_nodes}")
        self.output_node = output_nodes[0]

    @staticmethod
    def create_nodes(layer_ops, input_names) -> Dict[str, LayerNode]:
        """
        Create all LayerNodes for the graph

        Parameters
        ----------
        layer_ops: dict
            Dictionary which contains information for all the layer nodes in the graph. Expected schema:
            {
                "name": "NodeName",  # Name of the layer node and layer
                "op": keras.layers.Layer.ChildClass(),  # Layer instance which defines the operation of the node
                "aslist": True  # If inputs to the "op" should be a list of tensors
            }
        input_names: list of str
            All inputs to the model from the interaction model

        Returns
        -------
        Dict[str, LayerNode]
            Dictionary mapping node name to LayerNode instance
        """
        return {
            **{
                name: LayerNode(
                    name=name,
                    layer=layer_op[AutoDagNetwork.OP_IDENTIFIER],
                    inputs=layer_op[AutoDagNetwork.INPUTS],
                    inputs_as_list=layer_op[AutoDagNetwork.INPUTS_AS_LIST]
                ) for name, layer_op in layer_ops.items()
            },
            **{name: LayerNode(name=name) for name in input_names}
        }

    def create_dependency_graph(self):
        """Create a dependency graph using the nodes and corresponding inputs"""
        for node_name, curr_node in self.nodes.items():
            if not curr_node.is_input_node:
                for input_node in curr_node.inputs:
                    self.nodes[input_node].dependent_children.append(curr_node)

    def get_node(self, name: str) -> LayerNode:
        """
        Get a list of all output nodes

        Parameters
        ----------
        name: str
            Name of the node to be retrieved

        Returns
        -------
        LayerNode
            LayerNode instance associated with `name`
        """
        return self.nodes[name]

    def get_output_nodes(self) -> List[LayerNode]:
        """Get a list of all output nodes"""
        # Nodes which do not have outgoing edges (no downstream dependencies), except the feature nodes
        return list(filter(lambda node: (not node.is_input_node) and (len(node.dependent_children) == 0),
                           self.nodes.values()))

    def topological_sort(self) -> List[LayerNode]:
        """
        Get the execution order of nodes such that all inputs to a layer is available for forward prop
        This method also ensures there are no cycles in the DAG. If a cycle is found, throws `CycleFoundException`
        """
        order = []
        path = set()
        visited = set()

        def dfs(node: LayerNode):
            nonlocal order, visited, path
            visited.add(node.name)
            for child in node.dependent_children:
                if child.name in path:
                    raise CycleFoundException("Cycle found in graph. Only DAGs are supported")
                if child.name not in visited:
                    path.add(child.name)
                    dfs(child)
                    path.remove(child.name)
            order.append(node)

        for node in self.nodes.values():
            if node.name not in visited:
                path.add(node.name)
                dfs(node)
                path.remove(node.name)

        return order[::-1]

    def visualize(self, path: str):
        """
<<<<<<< HEAD
        Utility function to visualize the DAG
=======
        Utility function to visualize the DAG and save DAG image to disk
>>>>>>> 8ec20796

        Parameters
        ----------
        path: str
            Path to the output visualization file
        """
        vis_graph = pgv.AGraph(directed=True)
        vis_graph.add_edges_from([
            (str(from_node), str(to_node))
            for from_node in self.nodes.values()
            for to_node in from_node.dependent_children
        ])
        vis_graph.draw(path, prog="dot")


class AutoDagNetwork(keras.Model):
    """DAG model architecture dynamically inferred from model config that maps features -> logits"""
    INPUTS = "inputs"
    INPUTS_AS_LIST = "aslist"
    LAYERS_IDENTIFIER = "layers"
    LAYER_TYPE = "type"
    NAME = "name"
    OP_IDENTIFIER = "op"
    LAYER_KWARGS = "args"
    TIED_WEIGHTS = "tie_weights"
    DEFAULT_VIZ_SAVE_PATH = "./"
    GRAPH_VIZ_FILE_NAME = "auto_dag_network.png"

    def __init__(
            self,
            model_config: dict,
            feature_config: FeatureConfig,
            file_io: FileIO,
            **kwargs
    ):
        """
        Initialize a dense neural network layer

        Parameters
        ----------
        model_config: dict
            Dictionary defining the dense architecture spec
        feature_config: FeatureConfig
            FeatureConfig defining how each input feature is used in the model
        file_io: FileIO
            File input output handler
        """
        super().__init__(**kwargs)

        self.file_io: FileIO = file_io
        self.model_config = model_config
        self.feature_config = feature_config

        # Get all available layers (including keras layers)
        self.available_layers = get_layer_subclasses()

<<<<<<< HEAD
        # Visualize with pygraphviz if available
        self.viz_path = None
        if pgv:
            # Get the first file handler for the logger
            file_handlers = [handler for handler in self.file_io.logger.handlers if isinstance(handler, FileHandler)]
            logging_dir = Path(file_handlers[0].baseFilename).parent if file_handlers else Path(self.DEFAULT_VIZ_SAVE_PATH)
            # Save the visualization in the logging directory
            self.viz_path = str(logging_dir / self.GRAPH_VIZ_FILE_NAME)
            self.file_io.log(f"Model DAG visualization can be found here: {self.viz_path}")
        else:
            self.file_io.log("Skipping visualization. Dependency pygraphviz not found. "
                             "Try installing ml4ir with visualization dependency: pip install ml4ir[visualization]")
=======
>>>>>>> 8ec20796
        self.model_graph = self.define_architecture(model_config)

        self.execution_order: List[LayerNode] = self.model_graph.topological_sort()
        # The line below is important for tensorflow to register the available params for the model
        # An alternative is to do this in build()
        # If removed, no layers will be present in the AutoDagNetwork (in the model summary)
        self.register_layers: List[layers.Layer] = [layer_node.layer for layer_node in self.execution_order if
                                                    not layer_node.is_input_node]
<<<<<<< HEAD
        self.file_io.logger.info("Execution order: %s", [node.name for node in self.execution_order])
        self.output_node = self.model_graph.output_node
=======
        self.file_io.logger.info("Execution order: %s", self.execution_order)
        self.output_node = self.model_graph.output_node

    def plot_abstract_model(self, plot_dir: str):
        if pgv:
            viz_path = str(Path(plot_dir) / self.GRAPH_VIZ_FILE_NAME)
            self.model_graph.visualize(viz_path)
            self.file_io.log(f"Model DAG visualization can be found here: {viz_path}")
        else:
            self.file_io.log("Skipping visualization. Dependency pygraphviz not found. "
                             "Try installing ml4ir with visualization dependency: pip install ml4ir[visualization]")
>>>>>>> 8ec20796

    def instantiate_op(self, current_layer_type: str, current_layer_args: Dict) -> layers.Layer:
        """
        Create and return an instance of `current_layer_type` with `current_layer_args` params
        If `current_layer_type` is not found in the set of subclasses of keras.layers.Layer, throws KeyError

        Parameters
        ----------
        current_layer_type: str
            Refers to class name inheriting directly or indirectly from keras.layers.Layer to be instantiated
        current_layer_args: dict
            All the arguments from model config which are used as kwargs to current_layer_type instance

        Returns
        -------
        keras.layers.Layer
            Instance of current_layer_type
        """
        try:
            return self.available_layers[current_layer_type](**current_layer_args)
        except KeyError:
            self.file_io.logger.error("Layer type: '%s' is not supported or not found in %s",
                                      current_layer_type, str(self.available_layers))
            raise KeyError(f"Layer type: '{current_layer_type}' "
                           f"is not supported or not found in subclasses of keras.layers.Layer")

    def get_layer_op(
            self,
            layer_args: Dict,
            existing_op: layers.Layer = None
    ) -> Dict[str, Union[str, bool, layers.Layer]]:
        """
        Define the layer operation for a layer in the model config

        Parameters
        ----------
        layer_args: dict
            All the arguments from model config which are needed to define a layer op
        existing_op: instance of type keras.layers.Layer
            If specified, reuse the layer op

        Returns
        -------
        dict
            Dictionary with the layer instance, inputs required for the layer and the format of inputs to the layer
        """
        # Ensure the class names for the current layer and the existing op are the same
        if existing_op and existing_op.__class__.__name__ != layer_args[self.LAYER_TYPE].split(".")[-1]:
            raise TypeError(f"Cannot reuse existing layer of type {existing_op.__class__.__name__}. "
                            f"{layer_args[self.LAYER_TYPE]} is incompatible")
        return {
            self.INPUTS: layer_args[self.INPUTS],
            self.OP_IDENTIFIER: existing_op if existing_op
            else self.instantiate_op(layer_args[self.LAYER_TYPE], layer_args.get(self.LAYER_KWARGS, {})),
            self.INPUTS_AS_LIST: layer_args.get(self.INPUTS_AS_LIST, False)
        }

    def define_architecture(self, model_config: dict) -> LayerGraph:
        """
        Convert the model from model_config to a LayerGraph

        Parameters
        ----------
        model_config: dict
            Model config parsed into a dictionary

        Returns
        -------
        LayerGraph
            Dependency DAG for the given model config
        """
        # Handle tied weights
        tied_weights = self.model_config.get(self.TIED_WEIGHTS, [])
        layer_group_mapper = {}
        for group_idx, tied_layers in enumerate(tied_weights):
            if len(tied_layers) < 2:
                raise ValueError(f"Expected at least 2 layers to tie weights, "
                                 f"found {len(tied_layers)} in: {tied_layers}")
            for layer_name in tied_layers:
                if layer_name in layer_group_mapper:
                    raise ValueError(f"Layer {layer_name} found in multiple tied weights lists:\n{tied_weights}")
                layer_group_mapper[layer_name] = group_idx
        group_layer_tracker = {}
        # Get layer ops
        layer_ops = {}
        for layer_args in model_config[self.LAYERS_IDENTIFIER]:
            layer_name = layer_args[self.NAME]
            if tied_weights:
                existing_op = group_layer_tracker.get(layer_group_mapper.get(layer_name, None), None)
                layer_ops[layer_name] = self.get_layer_op(layer_args, existing_op=existing_op)
                if not existing_op and layer_name in layer_group_mapper:
                    group_layer_tracker[layer_group_mapper[layer_name]] = layer_ops[layer_name][self.OP_IDENTIFIER]
            else:
                layer_ops[layer_name] = self.get_layer_op(layer_args)

        # Get all inputs
        # While sorting is not mandatory, it is highly recommended for the sake of reproducibility
        inputs = sorted(set([input_name for layer_op in layer_ops.values()
                             for input_name in layer_op[self.INPUTS] if input_name not in layer_ops.keys()]))
        return LayerGraph(layer_ops, inputs, self.viz_path)

    def call(self, inputs, training=None):
        """
        Perform the forward pass for the architecture layer

        Parameters
        ----------
        inputs: dict of dict of tensors
            Input feature tensors divided as train and metadata
        training: bool
            Boolean to indicate if the layer is used in training or inference mode

        Returns
        -------
        tf.Tensor
            Logits tensor computed with the forward pass of the architecture layer
        """
        train_features = inputs[FeatureTypeKey.TRAIN]

        # Do not modify the input
        outputs = {k: v for k, v in train_features.items()}

        # Pass features through all the layers of the Model
        for node in self.execution_order:
            # Input nodes don't need any execution
            if node.is_input_node:
                if node.name not in train_features:
                    raise KeyError(f"Input feature {node.name} cannot be found in the feature ops outputs")
            else:
                # Dict inputs is the default
                layer_input = {k: outputs[k] for k in node.inputs}
                # Handle tensor/list[tensors] as inputs
                if node.inputs_as_list or len(layer_input) == 1:
                    layer_input = list(layer_input.values())
                    # Single input is always sent as a tensor
                    if len(layer_input) == 1:
                        layer_input = layer_input[0]
                outputs[node.name] = node.layer(layer_input, training=training)

        # Collapse extra dimensions
        output_layer = self.output_node
        model_output = outputs[output_layer.name]
        if isinstance(output_layer.layer, layers.Dense) and (output_layer.layer.units == 1):
            scores = tf.squeeze(model_output, axis=-1)
        else:
            scores = model_output

        return scores<|MERGE_RESOLUTION|>--- conflicted
+++ resolved
@@ -2,16 +2,12 @@
 
 from logging import FileHandler
 from pathlib import Path
-<<<<<<< HEAD
-from typing import List, Dict, Union, Type
-=======
 from typing import List, Dict, Union, Type, Optional
 
 try:
     import pygraphviz as pgv
 except ImportError:
     pgv = None
->>>>>>> 8ec20796
 
 try:
     import pygraphviz as pgv
@@ -130,11 +126,6 @@
         """
         self.nodes = self.create_nodes(layer_ops, inputs)
         self.create_dependency_graph()
-<<<<<<< HEAD
-        if visualization_path:
-            self.visualize(visualization_path)
-=======
->>>>>>> 8ec20796
         output_nodes = self.get_output_nodes()
         if len(output_nodes) == 0:
             raise CycleFoundException("No output nodes found because of cycle in DAG")
@@ -236,11 +227,7 @@
 
     def visualize(self, path: str):
         """
-<<<<<<< HEAD
-        Utility function to visualize the DAG
-=======
         Utility function to visualize the DAG and save DAG image to disk
->>>>>>> 8ec20796
 
         Parameters
         ----------
@@ -297,21 +284,6 @@
         # Get all available layers (including keras layers)
         self.available_layers = get_layer_subclasses()
 
-<<<<<<< HEAD
-        # Visualize with pygraphviz if available
-        self.viz_path = None
-        if pgv:
-            # Get the first file handler for the logger
-            file_handlers = [handler for handler in self.file_io.logger.handlers if isinstance(handler, FileHandler)]
-            logging_dir = Path(file_handlers[0].baseFilename).parent if file_handlers else Path(self.DEFAULT_VIZ_SAVE_PATH)
-            # Save the visualization in the logging directory
-            self.viz_path = str(logging_dir / self.GRAPH_VIZ_FILE_NAME)
-            self.file_io.log(f"Model DAG visualization can be found here: {self.viz_path}")
-        else:
-            self.file_io.log("Skipping visualization. Dependency pygraphviz not found. "
-                             "Try installing ml4ir with visualization dependency: pip install ml4ir[visualization]")
-=======
->>>>>>> 8ec20796
         self.model_graph = self.define_architecture(model_config)
 
         self.execution_order: List[LayerNode] = self.model_graph.topological_sort()
@@ -320,11 +292,7 @@
         # If removed, no layers will be present in the AutoDagNetwork (in the model summary)
         self.register_layers: List[layers.Layer] = [layer_node.layer for layer_node in self.execution_order if
                                                     not layer_node.is_input_node]
-<<<<<<< HEAD
         self.file_io.logger.info("Execution order: %s", [node.name for node in self.execution_order])
-        self.output_node = self.model_graph.output_node
-=======
-        self.file_io.logger.info("Execution order: %s", self.execution_order)
         self.output_node = self.model_graph.output_node
 
     def plot_abstract_model(self, plot_dir: str):
@@ -335,7 +303,6 @@
         else:
             self.file_io.log("Skipping visualization. Dependency pygraphviz not found. "
                              "Try installing ml4ir with visualization dependency: pip install ml4ir[visualization]")
->>>>>>> 8ec20796
 
     def instantiate_op(self, current_layer_type: str, current_layer_args: Dict) -> layers.Layer:
         """
@@ -435,7 +402,7 @@
         # While sorting is not mandatory, it is highly recommended for the sake of reproducibility
         inputs = sorted(set([input_name for layer_op in layer_ops.values()
                              for input_name in layer_op[self.INPUTS] if input_name not in layer_ops.keys()]))
-        return LayerGraph(layer_ops, inputs, self.viz_path)
+        return LayerGraph(layer_ops, inputs)
 
     def call(self, inputs, training=None):
         """
