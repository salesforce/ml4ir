from __future__ import annotations

from logging import FileHandler
from pathlib import Path
from typing import List, Dict, Union, Type

import pygraphviz as pgv
import tensorflow as tf
from tensorflow import keras
from tensorflow.keras import layers

from ml4ir.base.config.keys import FeatureTypeKey
from ml4ir.base.features.feature_config import FeatureConfig
from ml4ir.base.io.file_io import FileIO


def get_layer_subclasses() -> Dict[str, Type[layers.Layer]]:
    """Get mapping of {subclass-name: subclass} for all derivative classes of keras.layers.Layer"""

    def full_class_name(cls):
        """
        Get {package_name}.{class_name}

        Examples:
            - keras: keras.layers.merge.Concatenate, keras.layers.core.dense.Dense
            - ml4ir: ml4ir.base.features.feature_fns.utils.VocabLookup,
                     ml4ir.applications.ranking.model.losses.listwise_losses.RankOneListNet
        """
        module = cls.__module__
        if module == "builtins":
            return cls.__qualname__  # avoid outputs like 'builtins.str'
        return f"{module}.{cls.__qualname__}"

    def get_sub_classes(cls):
        """DFS traversal to get all subclasses of `cls` class"""
        for subcls in cls.__subclasses__():
            if subcls not in subclasses:
                # Handles duplicates
                subclasses[full_class_name(subcls)] = subcls
                get_sub_classes(subcls)

    subclasses = {}
    get_sub_classes(layers.Layer)
    return subclasses


class CycleFoundException(Exception):
    """Thrown when a cycle is identified in a DAG"""
    pass


class LayerNode:
    """Defines a node in the `LayerGraph`"""

    def __init__(
            self,
            name: str,
            layer: layers.Layer = None,
            dependent_children: List[LayerNode] = None,
            inputs: List[str] = None,
            inputs_as_list: bool = False
    ):
        """
        Constructor to create a node

        Parameters
        ----------
        name: str
            Name of the node
        layer: instance of type tf.keras.layers.Layer
            Node operation, i.e. Layer for forward prop
        dependent_children: list of LayerNode
            All downstream nodes which depend on this node's output
        inputs: list of str
            All inputs to the `layer` to be passed during forward prop
        inputs_as_list: bool
            Boolean to indicate if the set of input tensors to the layer should be converted to list
        """
        self.name = name
        self.layer = layer
        self.dependent_children = dependent_children if dependent_children is not None else []
        self.inputs = inputs
        self.is_input_node = True if inputs is None else False
        self.inputs_as_list = inputs_as_list

    def __str__(self):
        """Get a readable representation of the node"""
        return f"{self.name}" if self.is_input_node else f"{self.name}\n[{self.layer.__class__.__qualname__}]"


class LayerGraph:
    """Defines a DAG of `LayerNode`"""

    def __init__(
            self,
            layer_ops: Dict[str, Union[str, bool, layers.Layer]],
            inputs: List[str]
    ):
        """
        Constructor to create a Graph. It creates a dependency graph and identifies the output node.

        Parameters
        ----------
        layer_ops: dict
            Dictionary which contains information for all the layer nodes in the graph. Expected schema:
            {
                "NodeName":  # Name of the layer node
                {
                    "inputs": ["InputNodeName1", "InputNodeName2"],  # Name of the input layer nodes for this layer
                    "op": keras.layers.Layer.ChildClass(),  # Layer instance which defines the operation of the node
                    "aslist": True  # If inputs to the "op" should be a list of tensors
                }
            }
        inputs: list of str
            All inputs to the model from the interaction model
        """
        self.nodes = self.create_nodes(layer_ops, inputs)
        self.create_dependency_graph()
        # TODO: Add graph visualization for easier debugging
        output_nodes = self.get_output_nodes()
        if len(output_nodes) == 0:
            raise CycleFoundException("No output nodes found because of cycle in DAG")
        elif len(output_nodes) > 1:
            raise NotImplementedError(f"1 output node expected, found {len(output_nodes)}: {output_nodes}")
        self.output_node = output_nodes[0]

    @staticmethod
    def create_nodes(layer_ops, input_names) -> Dict[str, LayerNode]:
        """
        Create all LayerNodes for the graph

        Parameters
        ----------
        layer_ops: dict
            Dictionary which contains information for all the layer nodes in the graph. Expected schema:
            {
                "name": "NodeName",  # Name of the layer node and layer
                "op": keras.layers.Layer.ChildClass(),  # Layer instance which defines the operation of the node
                "aslist": True  # If inputs to the "op" should be a list of tensors
            }
        input_names: list of str
            All inputs to the model from the interaction model

        Returns
        -------
        Dict[str, LayerNode]
            Dictionary mapping node name to LayerNode instance
        """
        return {
            **{
                name: LayerNode(
                    name=name,
                    layer=layer_op[AutoDagNetwork.OP_IDENTIFIER],
                    inputs=layer_op[AutoDagNetwork.INPUTS],
                    inputs_as_list=layer_op[AutoDagNetwork.INPUTS_AS_LIST]
                ) for name, layer_op in layer_ops.items()
            },
            **{name: LayerNode(name=name) for name in input_names}
        }

    def create_dependency_graph(self):
        """Create a dependency graph using the nodes and corresponding inputs"""
        for node_name, curr_node in self.nodes.items():
            if not curr_node.is_input_node:
                for input_node in curr_node.inputs:
                    self.nodes[input_node].dependent_children.append(curr_node)

    def get_node(self, name: str) -> LayerNode:
        """
        Get a list of all output nodes

        Parameters
        ----------
        name: str
            Name of the node to be retrieved

        Returns
        -------
        LayerNode
            LayerNode instance associated with `name`
        """
        return self.nodes[name]

    def get_output_nodes(self) -> List[LayerNode]:
        """Get a list of all output nodes"""
        # Nodes which do not have outgoing edges (no downstream dependencies), except the feature nodes
        return list(filter(lambda node: (not node.is_input_node) and (len(node.dependent_children) == 0),
                           self.nodes.values()))

    def topological_sort(self) -> List[LayerNode]:
        """
        Get the execution order of nodes such that all inputs to a layer is available for forward prop
        This method also ensures there are no cycles in the DAG. If a cycle is found, throws `CycleFoundException`
        """
        order = []
        path = set()
        visited = set()

        def dfs(node: LayerNode):
            nonlocal order, visited, path
            visited.add(node.name)
            for child in node.dependent_children:
                if child.name in path:
                    raise CycleFoundException("Cycle found in graph. Only DAGs are supported")
                if child.name not in visited:
                    path.add(child.name)
                    dfs(child)
                    path.remove(child.name)
            order.append(node)

        for node in self.nodes.values():
            if node.name not in visited:
                path.add(node.name)
                dfs(node)
                path.remove(node.name)

        return order[::-1]

    def visualize(self, path: str):
        """
        Utility function to visualize the DAG

        Parameters
        ----------
        path: str
            Path to the output visualization file
        """
        vis_graph = pgv.AGraph(directed=True)
        vis_graph.add_edges_from([
            (str(from_node), str(to_node))
            for from_node in self.nodes.values()
            for to_node in from_node.dependent_children
        ])
        vis_graph.draw(path, prog="dot")


class AutoDagNetwork(keras.Model):
    """DAG model architecture dynamically inferred from model config that maps features -> logits"""
    INPUTS = "inputs"
    INPUTS_AS_LIST = "aslist"
    LAYERS_IDENTIFIER = "layers"
    LAYER_TYPE = "type"
    NAME = "name"
    OP_IDENTIFIER = "op"
    LAYER_KWARGS = "args"
    TIED_WEIGHTS = "tie_weights"
    DEFAULT_VIZ_SAVE_PATH = "./"
    GRAPH_VIZ_FILE_NAME = "auto_dag_network.png"

    def __init__(
            self,
            model_config: dict,
            feature_config: FeatureConfig,
            file_io: FileIO,
            **kwargs
    ):
        """
        Initialize a dense neural network layer

        Parameters
        ----------
        model_config: dict
            Dictionary defining the dense architecture spec
        feature_config: FeatureConfig
            FeatureConfig defining how each input feature is used in the model
        file_io: FileIO
            File input output handler
        """
        super().__init__(**kwargs)

        self.file_io: FileIO = file_io
        self.model_config = model_config
        self.feature_config = feature_config

        # Get all available layers (including keras layers)
        self.available_layers = get_layer_subclasses()
        self.model_graph = self.define_architecture(model_config)

        # Get the first file handler for the logger
        file_handlers = [handler for handler in self.file_io.logger.handlers if isinstance(handler, FileHandler)]
        logging_dir = Path(file_handlers[0].baseFilename).parent if file_handlers else Path(self.DEFAULT_VIZ_SAVE_PATH)
        # Save the visualization in the logging directory
        viz_path = str(logging_dir / self.GRAPH_VIZ_FILE_NAME)
        self.model_graph.visualize(viz_path)
        self.file_io.log("Model DAG visualization saved to: %s", viz_path)

        self.execution_order: List[LayerNode] = self.model_graph.topological_sort()
        # The line below is important for tensorflow to register the available params for the model
        # An alternative is to do this in build()
        # If removed, no layers will be present in the AutoDagNetwork (in the model summary)
        self.register_layers: List[layers.Layer] = [layer_node.layer for layer_node in self.execution_order if
                                                    not layer_node.is_input_node]
        self.file_io.logger.info("Execution order: %s", self.execution_order)
        self.output_node = self.model_graph.output_node

    def instantiate_op(self, current_layer_type: str, current_layer_args: Dict) -> layers.Layer:
        """
        Create and return an instance of `current_layer_type` with `current_layer_args` params
        If `current_layer_type` is not found in the set of subclasses of keras.layers.Layer, throws KeyError

        Parameters
        ----------
        current_layer_type: str
            Refers to class name inheriting directly or indirectly from keras.layers.Layer to be instantiated
        current_layer_args: dict
            All the arguments from model config which are used as kwargs to current_layer_type instance

        Returns
        -------
        keras.layers.Layer
            Instance of current_layer_type
        """
        try:
            return self.available_layers[current_layer_type](**current_layer_args)
        except KeyError:
            self.file_io.logger.error("Layer type: '%s' is not supported or not found in %s",
                                      current_layer_type, str(self.available_layers))
            raise KeyError(f"Layer type: '{current_layer_type}' "
                           f"is not supported or not found in subclasses of keras.layers.Layer")

<<<<<<< HEAD
    def get_layer_op(
            self,
            layer_args: Dict,
            existing_op: layers.Layer = None
    ) -> Dict[str, Union[str, bool, layers.Layer]]:
        """
        Define the layer operation for a layer in the model config

        Parameters
        ----------
        layer_args: dict
            All the arguments from model config which are needed to define a layer op
        existing_op: instance of type keras.layers.Layer
            If specified, reuse the layer op

        Returns
        -------
        dict
            Dictionary with the layer instance, inputs required for the layer and the format of inputs to the layer
        """
        if existing_op and existing_op.__class__.__name__ != layer_args[self.LAYER_TYPE].split(".")[-1]:
            raise TypeError(f"Cannot reuse existing layer of type {existing_op.__class__.__name__}. "
                            f"{layer_args[self.LAYER_TYPE]} is incompatible")
        return {
            self.INPUTS: layer_args[self.INPUTS],
            self.OP_IDENTIFIER: existing_op if existing_op
            else self.instantiate_op(layer_args[self.LAYER_TYPE], layer_args.get(self.LAYER_KWARGS, {})),
            self.INPUTS_AS_LIST: layer_args.get(self.INPUTS_AS_LIST, False)
        }

=======
>>>>>>> af8a0bc6
    def define_architecture(self, model_config: dict) -> LayerGraph:
        """
        Convert the model from model_config to a LayerGraph

        Parameters
        ----------
        model_config: dict
            Model config parsed into a dictionary

        Returns
        -------
        LayerGraph
            Dependency DAG for the given model config
        """
        # Handle tied weights
        tied_weights = self.model_config.get(self.TIED_WEIGHTS, [])
        layer_group_mapper = {}
        for group_idx, tied_layers in enumerate(tied_weights):
            if len(tied_layers) < 2:
                raise ValueError(f"Expected at least 2 layers to tie weights, "
                                 f"found {len(tied_layers)} in: {tied_layers}")
            for layer_name in tied_layers:
                if layer_name in layer_group_mapper:
                    raise ValueError(f"Layer {layer_name} found in multiple tied weights lists:\n{tied_weights}")
                layer_group_mapper[layer_name] = group_idx
        group_layer_tracker = {}
        # Get layer ops
        layer_ops = {}
        for layer_args in model_config[self.LAYERS_IDENTIFIER]:
            layer_name = layer_args[self.NAME]
            if tied_weights:
                existing_op = group_layer_tracker.get(layer_group_mapper.get(layer_name, None), None)
                layer_ops[layer_name] = self.get_layer_op(layer_args, existing_op=existing_op)
                if not existing_op and layer_name in layer_group_mapper:
                    group_layer_tracker[layer_group_mapper[layer_name]] = layer_ops[layer_name][self.OP_IDENTIFIER]
            else:
                layer_ops[layer_name] = self.get_layer_op(layer_args)

<<<<<<< HEAD
        # Get all inputs
        # While sorting is not mandatory, I would advise not removing it for the sake of reproducibility
=======
        layer_ops = {
            layer_args[self.NAME]: {
                self.INPUTS: layer_args[self.INPUTS],
                self.OP_IDENTIFIER: self.instantiate_op(layer_args[self.LAYER_TYPE],
                                                        layer_args.get(self.LAYER_KWARGS, {})),
                self.INPUTS_AS_LIST: layer_args.get(self.INPUTS_AS_LIST, False)
            }
            for layer_args in model_config[self.LAYERS_IDENTIFIER]
        }
        # While sorting is not mandatory, it is highly recommended for the sake of reproducibility
>>>>>>> af8a0bc6
        inputs = sorted(set([input_name for layer_op in layer_ops.values()
                             for input_name in layer_op[self.INPUTS] if input_name not in layer_ops.keys()]))
        return LayerGraph(layer_ops, inputs)

    def call(self, inputs, training=None):
        """
        Perform the forward pass for the architecture layer

        Parameters
        ----------
        inputs: dict of dict of tensors
            Input feature tensors divided as train and metadata
        training: bool
            Boolean to indicate if the layer is used in training or inference mode

        Returns
        -------
        tf.Tensor
            Logits tensor computed with the forward pass of the architecture layer
        """
        train_features = inputs[FeatureTypeKey.TRAIN]

        # Do not modify the input
        outputs = {k: v for k, v in train_features.items()}

        # Pass features through all the layers of the Model
        for node in self.execution_order:
            # Input nodes don't need any execution
            if node.is_input_node:
                if node.name not in train_features:
                    raise KeyError(f"Input feature {node.name} cannot be found in the feature ops outputs")
            else:
                # Dict inputs is the default
                layer_input = {k: outputs[k] for k in node.inputs}
                # Handle tensor/list[tensors] as inputs
                if node.inputs_as_list or len(layer_input) == 1:
                    layer_input = list(layer_input.values())
                    # Single input is always sent as a tensor
                    if len(layer_input) == 1:
                        layer_input = layer_input[0]
                outputs[node.name] = node.layer(layer_input, training=training)

        # Collapse extra dimensions
        output_layer = self.output_node
        model_output = outputs[output_layer.name]
        if isinstance(output_layer.layer, layers.Dense) and (output_layer.layer.units == 1):
            scores = tf.squeeze(model_output, axis=-1)
        else:
            scores = model_output

        return scores<|MERGE_RESOLUTION|>--- conflicted
+++ resolved
@@ -318,7 +318,6 @@
             raise KeyError(f"Layer type: '{current_layer_type}' "
                            f"is not supported or not found in subclasses of keras.layers.Layer")
 
-<<<<<<< HEAD
     def get_layer_op(
             self,
             layer_args: Dict,
@@ -349,8 +348,6 @@
             self.INPUTS_AS_LIST: layer_args.get(self.INPUTS_AS_LIST, False)
         }
 
-=======
->>>>>>> af8a0bc6
     def define_architecture(self, model_config: dict) -> LayerGraph:
         """
         Convert the model from model_config to a LayerGraph
@@ -389,21 +386,8 @@
             else:
                 layer_ops[layer_name] = self.get_layer_op(layer_args)
 
-<<<<<<< HEAD
         # Get all inputs
-        # While sorting is not mandatory, I would advise not removing it for the sake of reproducibility
-=======
-        layer_ops = {
-            layer_args[self.NAME]: {
-                self.INPUTS: layer_args[self.INPUTS],
-                self.OP_IDENTIFIER: self.instantiate_op(layer_args[self.LAYER_TYPE],
-                                                        layer_args.get(self.LAYER_KWARGS, {})),
-                self.INPUTS_AS_LIST: layer_args.get(self.INPUTS_AS_LIST, False)
-            }
-            for layer_args in model_config[self.LAYERS_IDENTIFIER]
-        }
         # While sorting is not mandatory, it is highly recommended for the sake of reproducibility
->>>>>>> af8a0bc6
         inputs = sorted(set([input_name for layer_op in layer_ops.values()
                              for input_name in layer_op[self.INPUTS] if input_name not in layer_ops.keys()]))
         return LayerGraph(layer_ops, inputs)
