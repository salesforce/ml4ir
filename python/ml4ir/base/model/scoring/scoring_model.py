--- conflicted
+++ resolved
@@ -1,19 +1,20 @@
+import logging
+from logging import Logger
+import traceback
+from typing import Dict, Optional, Union, List
+
 import tensorflow as tf
 from tensorflow import keras
-from tensorflow.keras import metrics
 
 from ml4ir.base.config.keys import FeatureTypeKey
 from ml4ir.base.features.feature_config import FeatureConfig
+from ml4ir.base.io.file_io import FileIO
 from ml4ir.base.model.architectures import architecture_factory
+from ml4ir.base.model.losses.loss_base import RelevanceLossBase
 from ml4ir.base.model.scoring.interaction_model import InteractionModel
-from ml4ir.base.model.losses.loss_base import RelevanceLossBase
-from ml4ir.base.io.file_io import FileIO
-from logging import Logger
-
-from typing import Dict, Optional, Union, List
-
-
-class ScorerBase(keras.Model):
+
+
+class RelevanceScorer(keras.Model):
     """
     Base Scorer class that defines the neural network layers that convert
     the input features into scores
@@ -29,18 +30,21 @@
     """
 
     def __init__(
-        self,
-        model_config: dict,
-        feature_config: FeatureConfig,
-        interaction_model: InteractionModel,
-        loss: Union[RelevanceLossBase, List[RelevanceLossBase]],
-        file_io: FileIO,
-        output_name: str = "score",
-        logger: Optional[Logger] = None,
-        **kwargs
+            self,
+            model_config: dict,
+            feature_config: FeatureConfig,
+            interaction_model: InteractionModel,
+            loss: RelevanceLossBase,
+            file_io: FileIO,
+            aux_loss: Optional[RelevanceLossBase] = None,
+            aux_loss_weight: float = 0.0,
+            output_name: str = "score",
+            logger: Optional[Logger] = None,
+            logs_dir: Optional[str] = "",
+            **kwargs
     ):
         """
-        Constructor method for creating a ScorerBase object
+        Constructor method for creating a RelevanceScorer object
 
         Parameters
         ----------
@@ -56,31 +60,58 @@
             and the loss function for the model
         file_io : `FileIO` object
             FileIO object that handles read and write
+        aux_loss : `RelevanceLossBase` object
+            Auxiliary loss to be used in conjunction with the primary loss
+        aux_loss_weight: float
+            Floating point number in [0, 1] to indicate the proportion of the auxiliary loss
+            in the total final loss value computed using a linear combination
+            total loss = (1 - aux_loss_weight) * loss + aux_loss_weight * aux_loss
         output_name : str, optional
             Name of the output that captures the score computed by the model
         logger : Logger, optional
             Logging handler
+        logs_dir : str, optional
+            Path to the logging directory
+
+        Notes
+        -----
+        logs_dir : Used to point model architectures to local logging directory,
+            primarily for saving visualizations.
         """
         super().__init__(**kwargs)
+
+        self.logger = logger
 
         self.model_config = model_config
         self.feature_config = feature_config
         self.interaction_model = interaction_model
+
         self.loss_op = loss
+        self.aux_loss_op = aux_loss
+        self.aux_loss_weight = aux_loss_weight
+        self.loss_metric = None
+        self.aux_loss_metric = None
+        self.primary_loss_metric = None
+
         self.file_io = file_io
         self.output_name = output_name
+        self.logs_dir = logs_dir
+        self.architecture_op = self.get_architecture_op()
+        self.plot_abstract_model()
 
     @classmethod
     def from_model_config_file(
-        cls,
-        model_config_file: str,
-        interaction_model: InteractionModel,
-        loss: RelevanceLossBase,
-        file_io: FileIO,
-        output_name: str = "score",
-        feature_config: Optional[FeatureConfig] = None,
-        logger: Optional[Logger] = None,
-        **kwargs
+            cls,
+            model_config_file: str,
+            interaction_model: InteractionModel,
+            loss: RelevanceLossBase,
+            file_io: FileIO,
+            aux_loss: Optional[RelevanceLossBase] = None,
+            aux_loss_weight: float = 0.0,
+            output_name: str = "score",
+            feature_config: Optional[FeatureConfig] = None,
+            logger: Optional[Logger] = None,
+            **kwargs
     ):
         """
         Get a Scorer object from a YAML model config file
@@ -99,6 +130,12 @@
             and the loss function for the model
         file_io : `FileIO` object
             FileIO object that handles read and write
+        aux_loss : `RelevanceLossBase` object
+            Auxiliary loss to be used in conjunction with the primary loss
+        aux_loss_weight: float
+            Floating point number in [0, 1] to indicate the proportion of the auxiliary loss
+            in the total final loss value computed using a linear combination
+            total loss = (1 - aux_loss_weight) * loss + aux_loss_weight * aux_loss
         output_name : str, optional
             Name of the output that captures the score computed by the model
         logger: Logger, optional
@@ -106,8 +143,8 @@
 
         Returns
         -------
-        `ScorerBase` object
-            ScorerBase object that computes the scores from the input features of the model
+        `RelevanceScorer` object
+            RelevanceScorer object that computes the scores from the input features of the model
         """
         model_config = file_io.read_yaml(model_config_file)
 
@@ -117,13 +154,20 @@
             interaction_model=interaction_model,
             loss=loss,
             file_io=file_io,
+            aux_loss=aux_loss,
+            aux_loss_weight=aux_loss_weight,
             output_name=output_name,
             logger=logger,
-<<<<<<< HEAD
             **kwargs
-=======
->>>>>>> af7c3ee0
         )
+
+    def plot_abstract_model(self):
+        """Visualize the model architecture if defined by the architecture op"""
+        if hasattr(self.architecture_op, "plot_abstract_model"):
+            self.architecture_op.plot_abstract_model(self.logs_dir)
+        else:
+            self.file_io.log(f"plot_abstract_model method is not defined for {self.architecture_op.__class__.__name__}",
+                             logging.DEBUG)
 
     def call(self, inputs: Dict[str, tf.Tensor], training=None):
         """
@@ -150,62 +194,25 @@
 
         return {self.output_name: scores}
 
-
-class RelevanceScorer(ScorerBase):
-
-    def __init__(
-        self,
-        model_config: dict,
-        feature_config: FeatureConfig,
-        interaction_model: InteractionModel,
-        loss: RelevanceLossBase,
-        file_io: FileIO,
-        output_name: str = "score",
-        logger: Optional[Logger] = None,
-        **kwargs
-    ):
-        """
-        Constructor method for creating a RelevanceScorer object
-
-        Parameters
-        ----------
-        model_config : dict
-            Dictionary defining the model layer configuration
-        feature_config : `FeatureConfig` object
-            FeatureConfig object defining the features and their configurations
-        interaction_model : `InteractionModel` object
-            InteractionModel that defines the feature transformation layers
-            on the input model features
-        loss : `RelevanceLossBase` object
-            Relevance loss object that defines the final activation layer
-            and the loss function for the model
-        file_io : `FileIO` object
-            FileIO object that handles read and write
-        output_name : str, optional
-            Name of the output that captures the score computed by the model
-        logger : Logger, optional
-            Logging handler
-        """
-        super().__init__(model_config=model_config,
-                         feature_config=feature_config,
-                         interaction_model=interaction_model,
-                         loss=loss,
-                         file_io=file_io,
-                         output_name=output_name,
-                         logger=logger,
-                         **kwargs)
-
+    def get_architecture_op(self):
+        """Get the model architecture instance based on the configs"""
         # NOTE: Override self.architecture_op with any tensorflow network for customization
-        self.architecture_op = architecture_factory.get_architecture(
+        return architecture_factory.get_architecture(
             model_config=self.model_config,
             feature_config=self.feature_config,
             file_io=self.file_io,
         )
 
     def compile(self, **kwargs):
-        """Compile the keras model and defining a loss metric to track any custom loss"""
+        """Compile the keras model and defining a loss metrics to track any custom loss"""
         # Define metric to track loss
         self.loss_metric = keras.metrics.Mean(name="loss")
+
+        # Define metric to track an auxiliary loss if needed
+        if self.aux_loss_weight > 0:
+            self.primary_loss_metric = keras.metrics.Mean(name="primary_loss")
+            self.aux_loss_metric = keras.metrics.Mean(name="aux_loss")
+
         super().compile(**kwargs)
 
     def __get_loss_value(self, inputs, y_true, y_pred):
@@ -231,14 +238,33 @@
         if isinstance(self.loss, str):
             loss_value = self.compiled_loss(y_true=y_true, y_pred=y_pred)
         elif isinstance(self.loss, RelevanceLossBase):
-            loss_value = self.loss(inputs=inputs, y_true=y_true, y_pred=y_pred)
-            # Update loss metric
-            self.loss_metric.update_state(loss_value)
+            loss_value = self.loss_op(inputs=inputs, y_true=y_true, y_pred=y_pred)
         elif isinstance(self.loss, keras.losses.Loss):
             loss_value = self.compiled_loss(y_true=y_true, y_pred=y_pred)
         else:
             raise KeyError("Unknown Loss encountered in RelevanceScorer")
 
+        # If auxiliary loss is present, add it to compute final loss
+        if self.aux_loss_weight > 0:
+            aux_label = None
+            try:
+                aux_label = self.feature_config.get_aux_label("node_name")
+            except AttributeError:
+                self.logger.error("There was an error while loading the aux_label info. Did you set the is_aux_label flag to true in the FeatureConfig YAML?")
+                self.logger.error(traceback.format_exc())
+
+            aux_loss_value = self.aux_loss_op(inputs=inputs,
+                                              y_true=inputs[aux_label],
+                                              y_pred=y_pred)
+
+            self.primary_loss_metric.update_state(loss_value)
+            self.aux_loss_metric.update_state(aux_loss_value)
+
+            loss_value = tf.math.multiply((1. - self.aux_loss_weight), loss_value) + tf.math.multiply(self.aux_loss_weight, aux_loss_value)
+
+        # Update loss metric
+        self.loss_metric.update_state(loss_value)
+
         return loss_value
 
     def train_step(self, data):
@@ -271,7 +297,6 @@
 
         # Update metrics
         self.compiled_metrics.update_state(y, y_pred)
-        # self.compiled_metrics.update_state(y, y_pred, features=X)
 
         # Return a dict mapping metric names to current value
         return {metric.name: metric.result() for metric in self.metrics}
@@ -291,7 +316,6 @@
         dict
             Dictionary of metrics and loss computed for this evaluation step
         """
-<<<<<<< HEAD
         X, y = data
 
         y_pred = self(X, training=False)[self.output_name]
@@ -308,13 +332,9 @@
     @property
     def metrics(self):
         """Get the metrics for the keras model along with the custom loss metric"""
-        return [self.loss_metric] + super().metrics
-=======
-        if isinstance(self.loss, dict):
-            return self.loss[self.output_name].get_final_activation_op(self.output_name)(
-                scores, mask=metadata_features.get("mask")
-            )
-        return self.loss.get_final_activation_op(self.output_name)(
-            scores, mask=metadata_features.get("mask")
-        )
->>>>>>> af7c3ee0
+        metrics = [self.loss_metric] + super().metrics
+
+        if self.aux_loss_weight > 0:
+            metrics += [self.primary_loss_metric, self.aux_loss_metric]
+
+        return metrics