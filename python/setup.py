--- conflicted
+++ resolved
@@ -24,11 +24,7 @@
 setup(
     name="ml4ir",
     packages=find_namespace_packages(include=["ml4ir.*"]),
-<<<<<<< HEAD
-    version="0.1.11",
-=======
     version="0.1.14",
->>>>>>> af7c3ee0
     description="Machine Learning libraries for Information Retrieval",
     long_description=getReadMe(),
     long_description_content_type="text/markdown",
