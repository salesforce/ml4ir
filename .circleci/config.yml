--- conflicted
+++ resolved
@@ -59,18 +59,13 @@
           command: |
             . venv/bin/activate
             cd python
-<<<<<<< HEAD
             coverage run -m pytest ml4ir/applications/classification/tests --junitxml=test_results/results.xml
-	    coverage report
+	          coverage report
             coverage html  # open htmlcov/index.html in a browser
             # python3 -m pytest ml4ir/applications/classification/tests --html=pytest_report.html
           no_output_timeout: 45m  # Time for running the tests before we timeout
       - store_artifacts:
           path: htmlcov
-=======
-            python3 -m pytest ml4ir/applications/classification/tests --junitxml=test_results/results.xml
-          no_output_timeout: 45m  # Time for running the tests before we timeout
->>>>>>> 42d924e7
       - store_test_results:
           path: python/test_results
 
