## Defining the ModelConfig

The `ModelConfig` is created from a YAML file and defines the scoring layers of the `RelevanceModel`. Specifically, the model config defines the layers to convert the transformed features output by the `InteractionModel` to the scores for the model. 

Currently, ml4ir supports a dense neural network architecture (multi layer perceptron like). Users can define the type of scoring architecture using the `architecture_key`. The layers of the neural network can be defined as a list of configurations using the `layers` attribute. For each layer, define the `type` of tensorflow-keras layer. Then for each layer, we can specify arguments to be passed to the instantiation of the layer. Finally, for each layer, we can specify a name using the `name` attribute.

This file is also used to define the optimizer and the learning rate schedule. The current supported optimizers are: `adam`, `adagrad`, `nadam`, `sgd`, `rms_prop`. Each of these optimizers need so set the following hyper-parameter: `gradient_clip_value`. `adam` is the default optimizer if non was specified.
The current supported learning rate schedules are: `exponential`, `cyclic` and `constant`. `constant` is the default schedule if non was specified with learning rate = 0.01

The `exponential` learning rate schedule requires defining the following hyper-parameters: `initial_learning_rate`, `decay_steps`, `decay_rate`. For more information, see: https://www.tensorflow.org/api_docs/python/tf/keras/optimizers/schedules/ExponentialDecay

The `cyclic` learning rate schedule has three different type of policies: `triangular`, `triangular2`, `exponential`. All three types require defining the following hyper-parameters: `initial_learning_rate`, `maximal_learning_rate`, `step_size`. The `exponential` type requires and additional hyper-parameter: `gamma`. 
For more information, see: https://www.tensorflow.org/addons/api_docs/python/tfa/optimizers/CyclicalLearningRate and https://arxiv.org/pdf/1506.01186.pdf.

Below you can see an example model config YAML using a DNN architecture to stack a bunch of dense layers with ReLU activation layers. Additionally, there are also a few dropout layers for regularization in between. A triangular2 cyclic learning rate schedule is used with adam optimizer.

```
architecture_key: dnn
layers:
  - type: dense
    name: first_dense
    units: 256
    activation: relu
  - type: dropout
    name: first_dropout
    rate: 0.0
  - type: dense
    name: second_dense
    units: 64
    activation: relu
  - type: dropout
    name: second_dropout
    rate: 0.0
  - type: dense
    name: final_dense
    units: 1
    activation: null
optimizer: 
  key: adam
  gradient_clip_value: 5.0       #default value is 5.0
lr_schedule:
  key: cyclic
  type: triangular2
  initial_learning_rate: 0.001   #default value is 0.001
  maximal_learning_rate: 0.01    #default value is 0.01
  step_size: 10                  #default value is 10
```

<<<<<<< HEAD
'''
Below is an example of defining other learning rate schedules.

Cyclic Learning Rate Schedule
optimizer:
  key: sgd
  gradient_clip_value: 5.0       #default value is 5.0
=======
**Examples for defining other learning rate schedules in the ModelConfig YAML**

Cyclic Learning Rate Schedule
```
>>>>>>> d1a66f17
lr_schedule:
  key: cyclic
  type: triangular
  initial_learning_rate: 0.001   #default value is 0.001
  maximal_learning_rate: 0.01    #default value is 0.01
  step_size: 10                  #default value is 10
<<<<<<< HEAD

Exponential Decayed Learning Rate Schedule
optimizer:
  key: sgd
  gradient_clip_value: 5.0       #default value is 5.0
=======
```

Exponential Decay Learning Rate Schedule
```
>>>>>>> d1a66f17
lr_schedule:
  key: exponential
  learning_rate: 0.01                   #default value is 0.01
  learning_rate_decay_steps: 100000   #default value is 100000
  learning_rate_decay: 0.96              #default value is 0.96
<<<<<<< HEAD
'''
=======
```
>>>>>>> d1a66f17
<|MERGE_RESOLUTION|>--- conflicted
+++ resolved
@@ -46,45 +46,23 @@
   step_size: 10                  #default value is 10
 ```
 
-<<<<<<< HEAD
-'''
-Below is an example of defining other learning rate schedules.
-
-Cyclic Learning Rate Schedule
-optimizer:
-  key: sgd
-  gradient_clip_value: 5.0       #default value is 5.0
-=======
 **Examples for defining other learning rate schedules in the ModelConfig YAML**
 
 Cyclic Learning Rate Schedule
 ```
->>>>>>> d1a66f17
 lr_schedule:
   key: cyclic
   type: triangular
   initial_learning_rate: 0.001   #default value is 0.001
   maximal_learning_rate: 0.01    #default value is 0.01
   step_size: 10                  #default value is 10
-<<<<<<< HEAD
-
-Exponential Decayed Learning Rate Schedule
-optimizer:
-  key: sgd
-  gradient_clip_value: 5.0       #default value is 5.0
-=======
 ```
 
 Exponential Decay Learning Rate Schedule
 ```
->>>>>>> d1a66f17
 lr_schedule:
   key: exponential
   learning_rate: 0.01                   #default value is 0.01
   learning_rate_decay_steps: 100000   #default value is 100000
   learning_rate_decay: 0.96              #default value is 0.96
-<<<<<<< HEAD
-'''
-=======
-```
->>>>>>> d1a66f17
+```