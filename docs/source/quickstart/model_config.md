--- conflicted
+++ resolved
@@ -4,17 +4,12 @@
 
 Currently, ml4ir supports a dense neural network architecture (multi layer perceptron like). Users can define the type of scoring architecture using the `architecture_key`. The layers of the neural network can be defined as a list of configurations using the `layers` attribute. For each layer, define the `type` of tensorflow-keras layer. Then for each layer, we can specify arguments to be passed to the instantiation of the layer. Finally, for each layer, we can specify a name using the `name` attribute.
 
-<<<<<<< HEAD
-This file is also used to define the optimizer and the learning rate schedule. The current supported optimizers are: `adam`, `adagrad`, `nadam`, `sgd`, `rms_prop`. Each of these optimizers need so set the following hyper-parameter: `gradient_clip_value`. 
-The current supported learning rate schedules are: `exponential`, `cyclic` and `constant`. 
-=======
-This file is also used to define the optimizer and the learning rate schedule. The current supported optimizers are: `adam`, `adagrad`, `nadam`, `sgd`, `rms_prop`. Each of these optimizers need to set the following hyper-parameter: `gradient_clip_value`. 
-The current supported learning rate schedules are: `exponential` and `cyclic`. 
->>>>>>> bb4f82ae
+This file is also used to define the optimizer and the learning rate schedule. The current supported optimizers are: `adam`, `adagrad`, `nadam`, `sgd`, `rms_prop`. Each of these optimizers need so set the following hyper-parameter: `gradient_clip_value`. `adam` is the default optimizer if non was specified.
+The current supported learning rate schedules are: `exponential`, `cyclic` and `constant`. `constant` is the default schedule if non was specified with learning rate = 0.01
 
 The `exponential` learning rate schedule requires defining the following hyper-parameters: `initial_learning_rate`, `decay_steps`, `decay_rate`. For more information, see: https://www.tensorflow.org/api_docs/python/tf/keras/optimizers/schedules/ExponentialDecay
 
-The `cyclic` learning rate schedule has three different types of policies: `triangular`, `triangular2`, `exponential`. All three require: `initial_learning_rate`, `maximal_learning_rate`, `step_size`. The `exponential` type requires an additional hyper-parameter: `gamma`. 
+The `cyclic` learning rate schedule has three different type of policies: `triangular`, `triangular2`, `exponential`. All three types require defining the following hyper-parameters: `initial_learning_rate`, `maximal_learning_rate`, `step_size`. The `exponential` type requires and additional hyper-parameter: `gamma`. 
 For more information, see: https://www.tensorflow.org/addons/api_docs/python/tfa/optimizers/CyclicalLearningRate and https://arxiv.org/pdf/1506.01186.pdf.
 
 Below you can see an example model config YAML using a DNN architecture to stack a bunch of dense layers with ReLU activation layers. Additionally, there are also a few dropout layers for regularization in between. A triangular2 cyclic learning rate schedule is used with adam optimizer.
@@ -42,11 +37,11 @@
     activation: null
 optimizer: 
   key: adam
-  gradient_clip_value: 5.0
+  gradient_clip_value: 5.0       #default value is 5.0
 lr_schedule:
   key: cyclic
   type: triangular2
-  initial_learning_rate: 0.01
-  maximal_learning_rate: 0.1
-  step_size: 10
+  initial_learning_rate: 0.001   #default value is 0.001
+  maximal_learning_rate: 0.01    #default value is 0.01
+  step_size: 10                  #default value is 10
 ```